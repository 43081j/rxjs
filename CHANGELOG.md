<<<<<<< HEAD
# [8.0.0-alpha.1](https://github.com/reactivex/rxjs/compare/7.5.3...8.0.0-alpha.1) (2022-02-08)

- refactors.

# [8.0.0-alpha.0](https://github.com/reactivex/rxjs/compare/7.5.2...8.0.0-alpha.0) (2022-01-13)

### Bug Fixes

- takeWhile Boolean constructor types ([#6633](https://github.com/reactivex/rxjs/issues/6633)) ([edbaf4f](https://github.com/reactivex/rxjs/commit/edbaf4f2c6203b7a53c6070924ebd4e9103caa77))
- **forEach:** properly unsubs after error in next handler ([#6677](https://github.com/reactivex/rxjs/issues/6677)) ([4c675b8](https://github.com/reactivex/rxjs/commit/4c675b83d6e6112efc51e0fffd8172c2e3c6d0aa)), closes [#6676](https://github.com/reactivex/rxjs/issues/6676)
- **WebSocketSubject:** handle slow WebSocket close ([#6708](https://github.com/reactivex/rxjs/issues/6708)) ([bf3831b](https://github.com/reactivex/rxjs/commit/bf3831b72a8ff2a04c9ed4c8e069932c47b9d208)), closes [#4650](https://github.com/reactivex/rxjs/issues/4650) [#3935](https://github.com/reactivex/rxjs/issues/3935)
- RxJS now supports tslib 2.x, rather than just 2.1.x ([#6692](https://github.com/reactivex/rxjs/issues/6692)) ([d5d98bc](https://github.com/reactivex/rxjs/commit/d5d98bc7a5bb2b81971cfa944250d330945c51e6)), closes [#6689](https://github.com/reactivex/rxjs/issues/6689)
- schedulers will no longer error while rescheduling and unsubscribing during flushes ([7f9c8d3](https://github.com/reactivex/rxjs/commit/7f9c8d3773ae042cd0938482242edb31a8f2adc7)), closes [#6672](https://github.com/reactivex/rxjs/issues/6672)

### Features

- **empty:** removed deprecated `empty` function. ([9bab0d0](https://github.com/reactivex/rxjs/commit/9bab0d0073794b6c864437fea026a96092f6e3fe))
- **forEach:** Removed PromiseCtor argument ([#6736](https://github.com/reactivex/rxjs/issues/6736)) ([b7ba41c](https://github.com/reactivex/rxjs/commit/b7ba41c2b6d55db9190fc680ab8b6f12dbf7a146))
- **never:** remove `never` function ([25cdca6](https://github.com/reactivex/rxjs/commit/25cdca6fddcc9ae52696828475502f47bbbee5b8))
- **Notification:** Removed Notification class. ([ca4d42a](https://github.com/reactivex/rxjs/commit/ca4d42a6a68c5262d634170378f14fd792fb8430))
- **Observable.create:** removed ([#6602](https://github.com/reactivex/rxjs/issues/6602)) ([fb94ee8](https://github.com/reactivex/rxjs/commit/fb94ee87cf9986418b4d55b019d34655e5533fa9))
- **subscribe:** Removed deprecated fn, fn, fn call pattern. ([#6757](https://github.com/reactivex/rxjs/issues/6757)) ([ef59c7e](https://github.com/reactivex/rxjs/commit/ef59c7ed3668f4501bf3a7635affd0dd5cc5e500))
- **tap:** Removed deprecated `tap(fn, fn, fn)` call pattern. ([#6759](https://github.com/reactivex/rxjs/issues/6759)) ([2c0b3e5](https://github.com/reactivex/rxjs/commit/2c0b3e590e427e355b7c9e4cfb7d2506f5c7c15d))
- `toPromise` removed. ([#6598](https://github.com/reactivex/rxjs/issues/6598)) ([8233648](https://github.com/reactivex/rxjs/commit/82336482154ca446bdc956490c9661ed5fbe4636))
- `useDeprecatedNextContext` no longer available ([#6596](https://github.com/reactivex/rxjs/issues/6596)) ([df25015](https://github.com/reactivex/rxjs/commit/df25015cf3756068d959aa0981b4a8b1c1ca9d8f))
- Remove "super gross mode" once and for all! `useDeprecatedSynchronousErrorHandling` is removed ([#6595](https://github.com/reactivex/rxjs/issues/6595)) ([5225692](https://github.com/reactivex/rxjs/commit/5225692351bb089305d7790e625e49263d753eed))
- Remove SubscribableOrPromise type. ([#6735](https://github.com/reactivex/rxjs/issues/6735)) ([d79fd00](https://github.com/reactivex/rxjs/commit/d79fd000a5babaefaea56c33c593cab3eeb538a1))
- **Subscription:** idempotent add and remove of teardowns ([#6401](https://github.com/reactivex/rxjs/issues/6401)) ([d197e40](https://github.com/reactivex/rxjs/commit/d197e40032ba2ea8defcfba86a209083c8933d8c)), closes [#6400](https://github.com/reactivex/rxjs/issues/6400)
- removed `config.Promise` injection point. ([#6597](https://github.com/reactivex/rxjs/issues/6597)) ([6552b85](https://github.com/reactivex/rxjs/commit/6552b85afb66a76ae61b54efce66ab225347bd30))

### BREAKING CHANGES

- **tap:** `tap(fn, fn, fn)` call pattern is no longer available. Use named arguments (observers) instead: `tap({ complete: fn, error: fn, next: fn })`.

- chore: update dtslint for tap

- chore: update api guardian files
- **subscribe:** `subscribe(fn, fn, fn)` is no longer a valid call for `subscribe`. Instead, use an observer: `subscribe({ next: fn, error: fn, complete: fn })`.

- chore: remove unnecessary deprecation tests
- **forEach:** PromiseCtor argument removed. If your runtime lacks a Promise implementation, you'll need to polyfill it.
- **Notification:** `Notification` is no longer exported. To create a notification object you may use an object literal. To convert a notification object to an observable, you can use `materialize`: `of({ kind: 'N' as const, value: 'test' }).pipe(materialize())`.

- chore: update side-effects snapshots
- **never:** `never()` has been removed finally. Just use `NEVER`.
- **empty:** `empty` no longer exists, use `EMPTY` or if you need scheduling, `scheduled`.
- `SubscribableOrPromise` is no longer an exported type, you will likely want to use `ObservableInput` instead.
- **Observable.create:** `Observable.create` has been removed. Use `new Observable` instead.
- Removed `useDeprecatedSynchronousErrorHandling`. No workarounds for this.

- chore: update api_guardian files

- chore: remove unnecessary comment

- chore: update api_guardian files
- `toPromise` has been removed from `Observable`. As a workaround, use `firstValueFrom` and `lastValueFrom` functions, which can be imported from `rxjs`. For example `source$.toPromise()` would be `lastValueFrom(source$)`. In the case that you know your source only has one value, we recommend using `firstValueFrom(source$)`.
- **Subscription:** Adding the same function instance to a subscription as a teardown multiple times will now result in that function being executed only once on teardown. This brings us inline with the behavior of EventTarget, and also makes removing teardowns faster. The workaround is to make sure you are adding a new function instance to the Subscription each time if you need the same effect.
- `useDeprecatedNextContext` is no longer available. No workaround.
- `config.Promise` no longer exists. As a workaround, you will need to set a global Promise if one does not already exist in your environment.

- chore: remove unused import

# [8.0.0-alpha.0](https://github.com/reactivex/rxjs/compare/7.5.2...8.0.0-alpha.0) (2022-01-13)

### Features

- **empty:** removed deprecated `empty` function. ([9bab0d0](https://github.com/reactivex/rxjs/commit/9bab0d0073794b6c864437fea026a96092f6e3fe))
- **forEach:** Removed PromiseCtor argument ([#6736](https://github.com/reactivex/rxjs/issues/6736)) ([b7ba41c](https://github.com/reactivex/rxjs/commit/b7ba41c2b6d55db9190fc680ab8b6f12dbf7a146))
- **never:** remove `never` function ([25cdca6](https://github.com/reactivex/rxjs/commit/25cdca6fddcc9ae52696828475502f47bbbee5b8))
- **Notification:** Removed Notification class. ([ca4d42a](https://github.com/reactivex/rxjs/commit/ca4d42a6a68c5262d634170378f14fd792fb8430))
- **Observable.create:** removed ([#6602](https://github.com/reactivex/rxjs/issues/6602)) ([fb94ee8](https://github.com/reactivex/rxjs/commit/fb94ee87cf9986418b4d55b019d34655e5533fa9))
- **subscribe:** Removed deprecated fn, fn, fn call pattern. ([#6757](https://github.com/reactivex/rxjs/issues/6757)) ([ef59c7e](https://github.com/reactivex/rxjs/commit/ef59c7ed3668f4501bf3a7635affd0dd5cc5e500))
- **tap:** Removed deprecated `tap(fn, fn, fn)` call pattern. ([#6759](https://github.com/reactivex/rxjs/issues/6759)) ([2c0b3e5](https://github.com/reactivex/rxjs/commit/2c0b3e590e427e355b7c9e4cfb7d2506f5c7c15d))
- `toPromise` removed. ([#6598](https://github.com/reactivex/rxjs/issues/6598)) ([8233648](https://github.com/reactivex/rxjs/commit/82336482154ca446bdc956490c9661ed5fbe4636))
- `useDeprecatedNextContext` no longer available ([#6596](https://github.com/reactivex/rxjs/issues/6596)) ([df25015](https://github.com/reactivex/rxjs/commit/df25015cf3756068d959aa0981b4a8b1c1ca9d8f))
- Remove "super gross mode" once and for all! `useDeprecatedSynchronousErrorHandling` is removed ([#6595](https://github.com/reactivex/rxjs/issues/6595)) ([5225692](https://github.com/reactivex/rxjs/commit/5225692351bb089305d7790e625e49263d753eed))
- Remove SubscribableOrPromise type. ([#6735](https://github.com/reactivex/rxjs/issues/6735)) ([d79fd00](https://github.com/reactivex/rxjs/commit/d79fd000a5babaefaea56c33c593cab3eeb538a1))
- **Subscription:** idempotent add and remove of teardowns ([#6401](https://github.com/reactivex/rxjs/issues/6401)) ([d197e40](https://github.com/reactivex/rxjs/commit/d197e40032ba2ea8defcfba86a209083c8933d8c)), closes [#6400](https://github.com/reactivex/rxjs/issues/6400)
- removed `config.Promise` injection point. ([#6597](https://github.com/reactivex/rxjs/issues/6597)) ([6552b85](https://github.com/reactivex/rxjs/commit/6552b85afb66a76ae61b54efce66ab225347bd30))

### BREAKING CHANGES

- **tap:** `tap(fn, fn, fn)` call pattern is no longer available. Use named arguments (observers) instead: `tap({ complete: fn, error: fn, next: fn })`.
- **subscribe:** `subscribe(fn, fn, fn)` is no longer a valid call for `subscribe`. Instead, use an observer: `subscribe({ next: fn, error: fn, complete: fn })`.
- **forEach:** PromiseCtor argument removed. If your runtime lacks a Promise implementation, you'll need to polyfill it.
- **Notification:** `Notification` is no longer exported. To create a notification object you may use an object literal. To convert a notification object to an observable, you can use `materialize`: `of({ kind: 'N' as const, value: 'test' }).pipe(materialize())`.
- **never:** `never()` has been removed finally. Just use `NEVER`.
- **empty:** `empty` no longer exists, use `EMPTY` or if you need scheduling, `scheduled`.
- `SubscribableOrPromise` is no longer an exported type, you will likely want to use `ObservableInput` instead.
- **Observable.create:** `Observable.create` has been removed. Use `new Observable` instead.
- Removed `useDeprecatedSynchronousErrorHandling`. No workarounds for this.
- `toPromise` has been removed from `Observable`. As a workaround, use `firstValueFrom` and `lastValueFrom` functions, which can be imported from `rxjs`. For example `source$.toPromise()` would be `lastValueFrom(source$)`. In the case that you know your source only has one value, we recommend using `firstValueFrom(source$)`.
- **Subscription:** Adding the same function instance to a subscription as a teardown multiple times will now result in that function being executed only once on teardown. This brings us inline with the behavior of EventTarget, and also makes removing teardowns faster. The workaround is to make sure you are adding a new function instance to the Subscription each time if you need the same effect.
- `useDeprecatedNextContext` is no longer available. No workaround.
- `config.Promise` no longer exists. As a workaround, you will need to set a global Promise if one does not already exist in your environment.
=======
## [7.5.5](https://github.com/reactivex/rxjs/compare/7.5.4...7.5.5) (2022-03-08)

### Bug Fixes

- **package:** add types to exports ([#6802](https://github.com/reactivex/rxjs/issues/6802)) ([3750f75](https://github.com/reactivex/rxjs/commit/3750f75104bb82d870c53c0605c942e41245d79c))
- **package:** add `require` export condition ([#6821](https://github.com/reactivex/rxjs/issues/6821)) ([c8955e4](https://github.com/reactivex/rxjs/commit/c8955e4c6a972135030fdfddc18a7a48337ae9c7))
- **timeout:** no longer will timeout when receiving the first value synchronously ([#6865](https://github.com/reactivex/rxjs/issues/6865)) ([2330c96](https://github.com/reactivex/rxjs/commit/2330c9660b20f2e0cda0c4eeb36bb582b4a85186)), closes [#6862](https://github.com/reactivex/rxjs/issues/6862)

### Performance Improvements

- Don't clone observers unless you have to ([#6842](https://github.com/reactivex/rxjs/issues/6842)) ([3289d20](https://github.com/reactivex/rxjs/commit/3289d20ddc3a84d2aede8e3ab9962a8ef5d43c83))
>>>>>>> c45f9d2a

## [7.5.4](https://github.com/reactivex/rxjs/compare/7.5.3...7.5.4) (2022-02-09)

### Performance Improvements

- removed code that would `bind` functions passed with observers to `subscribe`. ([#6815](https://github.com/reactivex/rxjs/issues/6815)) ([fb375a0](https://github.com/reactivex/rxjs/commit/fb375a0c5befd6852cd63d3c310448e42fa9580e)), closes [#6783](https://github.com/reactivex/rxjs/issues/6783)

## [7.5.3](https://github.com/reactivex/rxjs/compare/7.5.2...7.5.3) (2022-02-08)

### Bug Fixes

- **subscribe:** allow interop with Monio and other libraries that patch function bind ([0ab91eb](https://github.com/reactivex/rxjs/commit/0ab91eb4c1da914efbf03a2732629914cd3398dc)), closes [#6783](https://github.com/reactivex/rxjs/issues/6783)

## [7.5.2](https://github.com/reactivex/rxjs/compare/7.5.1...7.5.2) (2022-01-11)

### Bug Fixes

- operators that ignore input values now use `unknown` rather than `any`, which should resolve issues with eslint no-unsafe-argument ([#6738](https://github.com/reactivex/rxjs/issues/6738)) ([67cb317](https://github.com/reactivex/rxjs/commit/67cb317a7a6b9fdbd3d2e8fdbc2ac9ac7e57179c)), closes [#6536](https://github.com/reactivex/rxjs/issues/6536)
- **ajax:** crossDomain flag deprecated and properly reported to consumers ([#6710](https://github.com/reactivex/rxjs/issues/6710)) ([7fd0575](https://github.com/reactivex/rxjs/commit/7fd05756c595dddb288b732b00a90fcfb2a9080a)), closes [#6663](https://github.com/reactivex/rxjs/issues/6663)

## [7.5.1](https://github.com/reactivex/rxjs/compare/7.5.0...7.5.1) (2021-12-28)

### Bug Fixes

- export supporting interfaces from top-level `rxjs` site. ([#6733](https://github.com/reactivex/rxjs/issues/6733)) ([299a1e1](https://github.com/reactivex/rxjs/commit/299a1e16f725edfc2e333c430e3a7dfc75dd94e7))

# [7.5.0](https://github.com/reactivex/rxjs/compare/7.4.0...7.5.0) (2021-12-27)

### Bug Fixes

- **takeWhile:** Now returns proper types when passed a `Boolean` constructor. ([#6633](https://github.com/reactivex/rxjs/issues/6633)) ([081ca2b](https://github.com/reactivex/rxjs/commit/081ca2ba7290aa3084c1477a6d4bcc573bf478f6))
- **forEach:** properly unsubs after error in next handler ([#6677](https://github.com/reactivex/rxjs/issues/6677)) ([b9ab67d](https://github.com/reactivex/rxjs/commit/b9ab67d21ca9d227fcd1123bf80ab87ca9296af9)), closes [#6676](https://github.com/reactivex/rxjs/issues/6676)
- **WebSocketSubject:** handle slow WebSocket close ([#6708](https://github.com/reactivex/rxjs/issues/6708)) ([8cb201c](https://github.com/reactivex/rxjs/commit/8cb201cd42dd751b4185b94fe2d36c6bfda02fe2)), closes [#4650](https://github.com/reactivex/rxjs/issues/4650) [#3935](https://github.com/reactivex/rxjs/issues/3935)
- RxJS now supports tslib 2.x, rather than just 2.1.x ([#6692](https://github.com/reactivex/rxjs/issues/6692)) ([0b2495f](https://github.com/reactivex/rxjs/commit/0b2495f72e76627fdd19dd7a670dd74847d6449c)), closes [#6689](https://github.com/reactivex/rxjs/issues/6689)
- schedulers will no longer error while rescheduling and unsubscribing during flushes ([e35f589](https://github.com/reactivex/rxjs/commit/e35f589e2ca10ab2d2d69f7e9fe60727edc4c53d)), closes [#6672](https://github.com/reactivex/rxjs/issues/6672)

### Features

- **repeat:** now has configurable delay ([#6640](https://github.com/reactivex/rxjs/issues/6640)) ([6b7a534](https://github.com/reactivex/rxjs/commit/6b7a534f579f95f97f47eff74bdea9991ee85712))

# [7.4.0](https://github.com/reactivex/rxjs/compare/7.3.1...7.4.0) (2021-10-06)

### Features

- Add es2015 entries to the exports declaration to support Angular ([#6614](https://github.com/reactivex/rxjs/issues/6614)) ([268777b](https://github.com/reactivex/rxjs/commit/268777bc3a4fd0cf76882683b51809771741ddc3)), closes [/github.com/ReactiveX/rxjs/pull/6613#discussion_r716958551](https://github.com//github.com/ReactiveX/rxjs/pull/6613/issues/discussion_r716958551)

## [7.3.1](https://github.com/reactivex/rxjs/compare/7.3.0...7.3.1) (2021-10-01)

### Bug Fixes

- **Schedulers:** Throwing a falsy error in a scheduled function no longer results in strange error objects. ([#6594](https://github.com/reactivex/rxjs/issues/6594)) ([c70fcc0](https://github.com/reactivex/rxjs/commit/c70fcc02b4b737709aba559bf36b030a47902ee4))
- scheduling with Rx-provided schedulers will no longer leak action references ([#6562](https://github.com/reactivex/rxjs/issues/6562)) ([ff5a748](https://github.com/reactivex/rxjs/commit/ff5a748b31ee73a6517e2f4220c920c73fbdd1fc)), closes [#6561](https://github.com/reactivex/rxjs/issues/6561)
- **forkJoin:** now finalizes sources before emitting ([#6546](https://github.com/reactivex/rxjs/issues/6546)) ([c52ff2e](https://github.com/reactivex/rxjs/commit/c52ff2e3aae19cd0877adb63182c03b79427de96)), closes [#4914](https://github.com/reactivex/rxjs/issues/4914)
- **observeOn:** release action references on teardown ([321d205](https://github.com/reactivex/rxjs/commit/321d2052696a7c366786c1ef3be7ad2a98a55f62))
- **types:** update schedule signature overload ([c61e57c](https://github.com/reactivex/rxjs/commit/c61e57c9c64a1525d034aea641f1b846737e1eee))

# [7.3.0](https://github.com/reactivex/rxjs/compare/7.2.0...7.3.0) (2021-07-28)

### Bug Fixes

- Expose `Connectable`, the return type of `connectable` ([#6531](https://github.com/reactivex/rxjs/issues/6531)) ([69f5bfa](https://github.com/reactivex/rxjs/commit/69f5bfae0eb2880a3d5cfb34db3a182182b325de)), closes [#6529](https://github.com/reactivex/rxjs/issues/6529)
- **AsyncSubject:** properly emits values during reentrant subscriptions ([#6522](https://github.com/reactivex/rxjs/issues/6522)) ([dd8bdf3](https://github.com/reactivex/rxjs/commit/dd8bdf3b18b596155b66029ef16ebabf989360c5)), closes [#6520](https://github.com/reactivex/rxjs/issues/6520)

### Features

- **retry:** Now supports configurable delay as a named argument ([#6421](https://github.com/reactivex/rxjs/issues/6421)) ([5f69795](https://github.com/reactivex/rxjs/commit/5f69795f4be035499cf223bf9a3d7352c4975291))
- **tap:** Now supports subscribe, unsubscribe, and finalize handlers ([#6527](https://github.com/reactivex/rxjs/issues/6527)) ([eb26cbc](https://github.com/reactivex/rxjs/commit/eb26cbc4488c9953cdde565b598b1dbdeeeee9ea))

# [7.2.0](https://github.com/reactivex/rxjs/compare/7.1.0...7.2.0) (2021-07-05)

### Bug Fixes

- **debounceTime:** unschedule dangling task on unsubscribe before complete ([#6464](https://github.com/reactivex/rxjs/issues/6464)) ([7ab0a4c](https://github.com/reactivex/rxjs/commit/7ab0a4c649b1b54e763a726c4ffdc183b0b45b23))
- **fromEvent:** Types now properly infer when resultSelector is provided ([#6447](https://github.com/reactivex/rxjs/issues/6447)) ([39b9d81](https://github.com/reactivex/rxjs/commit/39b9d818ef6ea033dc8e53800e3a220d56c76b4a))

### Features

- Operators are all exported at the top level, from "rxjs". From here on out, we encourage top-level imports with RxJS. Importing from `rxjs/operators` will be deprecated soon. ([#6488](https://github.com/reactivex/rxjs/issues/6488)) ([512adc2](https://github.com/reactivex/rxjs/commit/512adc25f350660113275d8277d16b7f3eec1d49)), closes [#6242](https://github.com/reactivex/rxjs/issues/6242)

# [7.1.0](https://github.com/reactivex/rxjs/compare/7.0.1...7.1.0) (2021-05-21)

### Bug Fixes

- returned operator functions from multicast operators `share`, `publish`, `publishReplay` are now referentially transparent. Meaning if you take the result of calling `publishReplay(3)` and pass it to more than one observable's `pipe` method, it will behave the same in each case, rather than having a cumulative effect, which was a regression introduced sometime in version 6. If you required this broken behavior, there is a workaround posted [here](https://github.com/ReactiveX/rxjs/pull/6410#issuecomment-846087374) ([#6410](https://github.com/reactivex/rxjs/issues/6410)) ([e2f2e51](https://github.com/reactivex/rxjs/commit/e2f2e516514bdeb76229e69c639f10f21bccafad)), closes [/github.com/ReactiveX/rxjs/pull/6410#issuecomment-846087374](https://github.com//github.com/ReactiveX/rxjs/pull/6410/issues/issuecomment-846087374) [#5411](https://github.com/reactivex/rxjs/issues/5411)

### Features

- All subjects now have an `observed` property. This will allow users to check whether a subject has current subscribers without us allowing access to the `observers` array, which is going to be made private in future versions. ([#6405](https://github.com/reactivex/rxjs/issues/6405)) ([f47425d](https://github.com/reactivex/rxjs/commit/f47425d349475231c0f3542bb6ecef16a63e933a))
- **groupBy:** Support named arguments, support ObservableInputs for duration selector ([#5679](https://github.com/reactivex/rxjs/issues/5679)) ([7a99397](https://github.com/reactivex/rxjs/commit/7a9939773802c4f7948c6d868a8f75facdea9f37))
- **share:** use another observable to control resets ([#6169](https://github.com/reactivex/rxjs/issues/6169)) ([12c3716](https://github.com/reactivex/rxjs/commit/12c3716cecbf01f353c980488bf18845177b37b6))

## [7.0.1](https://github.com/reactivex/rxjs/compare/7.0.0...7.0.1) (2021-05-12)

### Bug Fixes

- **bindCallback:** resulting function now recreated underlying Subject and is reusable once again. ([#6369](https://github.com/reactivex/rxjs/issues/6369)) ([abf2bc1](https://github.com/reactivex/rxjs/commit/abf2bc13e38406717127159c8c373b910223b562))
- **retry:** properly handles retry counts smaller than `1`. ([#6359](https://github.com/reactivex/rxjs/issues/6359)) ([e797bd7](https://github.com/reactivex/rxjs/commit/e797bd70b1368e189df00d697504304a3a5ef1a8))
- **share:** properly closes synchronous "firehose" sources. ([#6370](https://github.com/reactivex/rxjs/issues/6370)) ([2271a91](https://github.com/reactivex/rxjs/commit/2271a9180131a0becdbf789c1429ef741ace4b2f))
- Observable teardowns now properly called if `useDeprecatedSynchronousErrorHandling` is `true`. ([#6365](https://github.com/reactivex/rxjs/issues/6365)) ([e19e104](https://github.com/reactivex/rxjs/commit/e19e104d011233d83bc10c37f1ee0b3ac6e15612)), closes [#6364](https://github.com/reactivex/rxjs/issues/6364)
- **Subscription:** properly release parent subscriptions when unsubscribed. ([#6352](https://github.com/reactivex/rxjs/issues/6352)) ([88331d2](https://github.com/reactivex/rxjs/commit/88331d2ecdcf0f81a0712b315ed810d4da7d4b97)), closes [#6351](https://github.com/reactivex/rxjs/issues/6351) [#6351](https://github.com/reactivex/rxjs/issues/6351)
- **node**: do not reference DOM-related imports to assist in node usage. ([#6305](https://github.com/reactivex/rxjs/issues/6305)) ([b24818e](https://github.com/reactivex/rxjs/commit/b24818e96775045c7485932bf33349471e8f1363)), closes [#6297](https://github.com/reactivex/rxjs/issues/6297)

# [7.0.0](https://github.com/reactivex/rxjs/compare/7.0.0-rc.3...7.0.0) (2021-04-29)

### Bug Fixes

- VS code will now properly auto-import operators, et al ([#6276](https://github.com/reactivex/rxjs/issues/6276)) ([f43c728](https://github.com/reactivex/rxjs/commit/f43c72815f9ebe5ee3a8ed11513be0f541c9517d)), closes [#6067](https://github.com/reactivex/rxjs/issues/6067)
- **AjaxResponse:** add stricter `type` (`AjaxResponseType`) ([#6279](https://github.com/reactivex/rxjs/issues/6279)) ([839e192](https://github.com/reactivex/rxjs/commit/839e192b7d826d833d7ce941be97c3735bd19c0a))

# [7.0.0-rc.3](https://github.com/reactivex/rxjs/compare/7.0.0-rc.2...7.0.0-rc.3) (2021-04-28)

### Bug Fixes

- finalize behaves well with useDeprecatedSynchronousErrorHandling ([#6251](https://github.com/reactivex/rxjs/issues/6251)) ([e4bed2a](https://github.com/reactivex/rxjs/commit/e4bed2a2bad994f05a39246707d4f203412cebbd)), closes [#6250](https://github.com/reactivex/rxjs/issues/6250)
- resolve run-time errors when using deprecated sync error handling ([#6272](https://github.com/reactivex/rxjs/issues/6272)) ([35daaf7](https://github.com/reactivex/rxjs/commit/35daaf77d3a9a909a7ec22c362c97ac42a597f79)), closes [#6271](https://github.com/reactivex/rxjs/issues/6271)
- resolve issue that made users unable to assert `instanceof AjaxError`. ([#6275](https://github.com/reactivex/rxjs/issues/6275)) ([a7c2d29](https://github.com/reactivex/rxjs/commit/a7c2d297ad6b2f405ac312b38f6360e9a645d890))

### Features

- add config object to connectable ([#6267](https://github.com/reactivex/rxjs/issues/6267)) ([4d98b40](https://github.com/reactivex/rxjs/commit/4d98b40f969d5f55381f9a178ef3c18e6850cf47))

### BREAKING CHANGES

- Our very new creation function, `connectable`, now takes a configuration object instead of just the `Subject` instance. This was necessary to make sure it covered all use cases for what we were trying to replace in the deprecated multicasting operators. Apologies for the late-in-the-game change, but we know it's not widely used yet (it's new in v7), and we want to get it right.

# [7.0.0-rc.2](https://github.com/reactivex/rxjs/compare/7.0.0-rc.1...7.0.0-rc.2) (2021-04-20)

### Bug Fixes

- **webSocket:** return the correct type for `WebSocketSubject` `multiplex` method([#6232](https://github.com/reactivex/rxjs/issues/6232)) ([33383b8](https://github.com/reactivex/rxjs/commit/33383b884d895fa77866362b8b00fd2e2c3597e6))

### Reverts

- Revert "chore: Add typesVersions to package.json (#6229)" (#6241) ([304f3a7](https://github.com/reactivex/rxjs/commit/304f3a73e67871f9b37f39675e503174d3dcc23a)), closes [#6229](https://github.com/reactivex/rxjs/issues/6229) [#6241](https://github.com/reactivex/rxjs/issues/6241)

# [7.0.0-rc.1](https://github.com/reactivex/rxjs/compare/7.0.0-rc.0...7.0.0-rc.1) (2021-04-19)

### Bug Fixes

- **TypeScript:** Add typesVersions definition to package.json in order to help VS Code find automatic imports. ([#6067](https://github.com/reactivex/rxjs/issues/6067)) ([659a623](https://github.com/reactivex/rxjs/commit/659a623c94bd6b210e9beb6bb6061be540b05538))

# [7.0.0-rc.0](https://github.com/reactivex/rxjs/compare/7.0.0-beta.15...7.0.0-rc.0) (2021-04-19)

### Bug Fixes

- **symbol:** revert unique symbol in [#5874](https://github.com/reactivex/rxjs/issues/5874) ([#6224](https://github.com/reactivex/rxjs/issues/6224)) ([3c49429](https://github.com/reactivex/rxjs/commit/3c49429fadc31ebaddd143d4412907edc50e32be)), closes [#5919](https://github.com/reactivex/rxjs/issues/5919) [#6178](https://github.com/reactivex/rxjs/issues/6178) [#6175](https://github.com/reactivex/rxjs/issues/6175)
- forkJoin/combineLatest return Observable<unknown> if passed any ([#6227](https://github.com/reactivex/rxjs/issues/6227)) ([ce0a2fa](https://github.com/reactivex/rxjs/commit/ce0a2fa975e7c08de2bbf893010f2c25c090b1ca)), closes [#6226](https://github.com/reactivex/rxjs/issues/6226)
- **fromEvent:** match targets properly; fix result selector type ([#6208](https://github.com/reactivex/rxjs/issues/6208)) ([8412c73](https://github.com/reactivex/rxjs/commit/8412c739bb47cc45ec3f38327115301b4fcc0118))
- **merge:** single array is not an array of sources ([#6211](https://github.com/reactivex/rxjs/issues/6211)) ([4e900dc](https://github.com/reactivex/rxjs/commit/4e900dc745b5fbd7659b104c49fb0fce4ae84707))
- **pipe:** Ensure that `unknown` is infered for 9+ arguments. ([#6212](https://github.com/reactivex/rxjs/issues/6212)) ([6fa819b](https://github.com/reactivex/rxjs/commit/6fa819beb91ba99dadd6262d6c13f7ddfd9470c5))

### Features

- add (optional) defaultValue configuration to firstValueFrom and lastValueFrom ([#6204](https://github.com/reactivex/rxjs/issues/6204)) ([df51b04](https://github.com/reactivex/rxjs/commit/df51b04d7ec68a72b3a4b0d69c3bb29264c72611))

# [7.0.0-beta.15](https://github.com/reactivex/rxjs/compare/7.0.0-beta.14...7.0.0-beta.15) (2021-03-31)

### Bug Fixes

- **esm:** duplicate directory in export path ([#6194](https://github.com/reactivex/rxjs/issues/6194)) ([aa41462](https://github.com/reactivex/rxjs/commit/aa4146288ec6542754f41ffd260fa4d6936a4d22))

# [7.0.0-beta.14](https://github.com/reactivex/rxjs/compare/7.0.0-beta.13...7.0.0-beta.14) (2021-03-30)

### Bug Fixes

- **share:** No longer throws errors for reentrant observables ([#6151](https://github.com/reactivex/rxjs/issues/6151)) ([fc728cd](https://github.com/reactivex/rxjs/commit/fc728cdf2f395620cca347602e66f3d173c057b5)), closes [#6144](https://github.com/reactivex/rxjs/issues/6144)

### Features

- **ajax:** Now allows configuration of query string parameters, via a `params` option in the request configuration ([#6174](https://github.com/reactivex/rxjs/issues/6174)) ([980f4d4](https://github.com/reactivex/rxjs/commit/980f4d4bb6a3bc1513a4335ed124f4d11b93d251))
- **esm:** Added exports within package.json to enable scoped package loading. ([#6192](https://github.com/reactivex/rxjs/issues/6192)) ([33a9f06](https://github.com/reactivex/rxjs/commit/33a9f06f2c59c8aef3bb583bdb7d61d08ab597a0)), closes [sveltejs/kit#612](https://github.com/sveltejs/kit/issues/612) [nodejs/node#27408](https://github.com/nodejs/node/issues/27408)
- **ReadableStreams:** RxJS now supports conversions for ReadableStreams e.g. `from(readableStream)`. ([#6163](https://github.com/reactivex/rxjs/issues/6163)) ([19d6502](https://github.com/reactivex/rxjs/commit/19d650223cf0e1964e893baca19f264154422a7d))

# [7.0.0-beta.13](https://github.com/reactivex/rxjs/compare/7.0.0-beta.12...7.0.0-beta.13) (2021-03-15)

### Bug Fixes

- **fromEvent:** throw if passed invalid target ([#6136](https://github.com/reactivex/rxjs/issues/6136)) ([317ba0c](https://github.com/reactivex/rxjs/commit/317ba0c9254e447385414e2c57e1d81760f88aa6)), closes [#5823](https://github.com/reactivex/rxjs/issues/5823)
- remove misused type parameter from static pipe ([#6119](https://github.com/reactivex/rxjs/issues/6119)) ([8dc7d17](https://github.com/reactivex/rxjs/commit/8dc7d1793b4067d9eedc42b28d49ace8296672f5)), closes [#5557](https://github.com/reactivex/rxjs/issues/5557)
- **Subscriber:** don't leak destination ([#6116](https://github.com/reactivex/rxjs/issues/6116)) ([5bba36c](https://github.com/reactivex/rxjs/commit/5bba36c6dde5b1b4b7e434104e716b233e5f402c))
- **combineLatest:** POJO signature should match only ObservableInput values ([#6103](https://github.com/reactivex/rxjs/issues/6103)) ([d633494](https://github.com/reactivex/rxjs/commit/d633494dcdcabecda2c64ee84b8b6ceeaa2cb3d8))
- **forkJoin:** POJO signature should match only ObservableInput values ([#6095](https://github.com/reactivex/rxjs/issues/6095)) ([566427e](https://github.com/reactivex/rxjs/commit/566427e88e597589f21b8cfb057dd13d5c61e0f2))
- predicates that return `any` will now behave property with findIndex ([#6097](https://github.com/reactivex/rxjs/issues/6097)) ([c6f73d6](https://github.com/reactivex/rxjs/commit/c6f73d687e6b2142da4cab2a66047cc6dd123bf9))
- remove misused type parameter from isObservable ([#6083](https://github.com/reactivex/rxjs/issues/6083)) ([f16b634](https://github.com/reactivex/rxjs/commit/f16b6341eef85009fc16de13623dc860d8d87778))
- unhandled errors in observers correctly scheduled ([#6118](https://github.com/reactivex/rxjs/issues/6118)) ([c02ceb7](https://github.com/reactivex/rxjs/commit/c02ceb75e3de12fedbe270d5d323f508171f9cfd))
- **defaultIfEmpty:** Allow `undefined` as an argument, require an argument ([4983760](https://github.com/reactivex/rxjs/commit/4983760b9179da27ddfcbf419ac5975cff9447c9)), closes [#6064](https://github.com/reactivex/rxjs/issues/6064)
- **elementAt:** Allow `defaultValue` of `undefined`. ([5bc1b3e](https://github.com/reactivex/rxjs/commit/5bc1b3e22deceb5ea5f1882c0f92f061c1c4792d))
- **first:** Allow `defaultValue` of `undefined`. ([62a6bbe](https://github.com/reactivex/rxjs/commit/62a6bbe1c3c51468c57e4e8f754c1c09da2db51b))
- **last:** Allow `defaultValue` of `undefined`. ([ef3e721](https://github.com/reactivex/rxjs/commit/ef3e721f440132cf199f662b6a987349a0a70418))

### Features

- rename and alias `combineLatest` as `combineLatestAll` for consistency ([#6079](https://github.com/reactivex/rxjs/issues/6079)) ([42cee80](https://github.com/reactivex/rxjs/commit/42cee8045594779e8802b370c7244e6bbeeccaa3)), closes [#4590](https://github.com/reactivex/rxjs/issues/4590)

### BREAKING CHANGES

- **defaultIfEmpty:** `defaultIfEmpty` requires a value be passed. Will no longer convert `undefined` to `null` for no good reason.

# [7.0.0-beta.12](https://github.com/reactivex/rxjs/compare/7.0.0-beta.11...7.0.0-beta.12) (2021-02-27)

5bc8e3361 Fix/6052 ajax responseType should default to "json" (#6056)

### Bug Fixes

- **ajax**: `responseType` is now properly defaulted to `"json"` again. ([#6056](https://github.com/reactivex/rxjs/issues/6056)) ([5bc8e3361](https://github.com/reactivex/rxjs/commit/5bc8e3361))
- Corner case resolved where an error thrown in a completion handler might delay teardown if it happened to be after a completing operator like `take`. ([#6062](https://github.com/reactivex/rxjs/issues/6062)) ([a2b9563](https://github.com/reactivex/rxjs/commit/a2b95631be882d2cf0fd87f43804d1ed699591d7))
- **AsyncGenerator support**: consumed async generators are now properly finalized. ([#6062](https://github.com/reactivex/rxjs/issues/6062)) ([a2b9563](https://github.com/reactivex/rxjs/commit/a2b95631be882d2cf0fd87f43804d1ed699591d7)), closes [#5998](https://github.com/reactivex/rxjs/issues/5998)
- **throttle:** no longer emits more than necessary in sync/sync trailing case ([#6059](https://github.com/reactivex/rxjs/issues/6059)) ([9da638a](https://github.com/reactivex/rxjs/commit/9da638a70d5abb862439ab4ee6a55368228811b0)), closes [#6058](https://github.com/reactivex/rxjs/issues/6058)

# [7.0.0-beta.11](https://github.com/reactivex/rxjs/compare/7.0.0-beta.10...7.0.0-beta.11) (2021-02-24)

### Bug Fixes

- **ajax:** now errors on forced abort ([#6041](https://github.com/reactivex/rxjs/issues/6041)) ([d950921](https://github.com/reactivex/rxjs/commit/d95092143c1860eef054d27f2a1e50cb98b0ef58)), closes [#4251](https://github.com/reactivex/rxjs/issues/4251)
- **buffer:** closingNotifier completion does not complete resulting observable ([358ae84](https://github.com/reactivex/rxjs/commit/358ae84cb9d59170216e7e0845c192eb3e1dcb51))
- **buffer:** Remaining buffer will correctly be emited on source close. ([0c667d5](https://github.com/reactivex/rxjs/commit/0c667d596d4a14002ffe9d4db319ed7cd7442ada)), closes [#3990](https://github.com/reactivex/rxjs/issues/3990) [#6035](https://github.com/reactivex/rxjs/issues/6035)
- **debounceTime:** improves performance on quick succession of emits ([#6049](https://github.com/reactivex/rxjs/issues/6049)) ([9b70861](https://github.com/reactivex/rxjs/commit/9b708613cb7687647dc43c5e15b821e17ccc23ef))
- **distinctUntilChanged:** Ensure reentrant code is compared properly ([#6014](https://github.com/reactivex/rxjs/issues/6014)) ([0ebcf17](https://github.com/reactivex/rxjs/commit/0ebcf1751a5359072b137ff197789570be4d7ead))
- **share:** Ensure proper memory clean up ([1aa400a](https://github.com/reactivex/rxjs/commit/1aa400a5214325bc843a74602022a7912da20166))
- **window:** final window stays open until source complete ([e8b05ef](https://github.com/reactivex/rxjs/commit/e8b05ef090d33af5b883e8020b8b7a3c4c8fa30e))
- **concat/merge:** operators will finalize inners before moving to the next ([#6010](https://github.com/reactivex/rxjs/issues/6010)) ([5249a23](https://github.com/reactivex/rxjs/commit/5249a23b38bdda4639e9d669afd62a624172f89c)), closes [#3338](https://github.com/reactivex/rxjs/issues/3338)
- predicates that return `any` will now behave property in TS ([#5987](https://github.com/reactivex/rxjs/issues/5987)) ([f5ae97d](https://github.com/reactivex/rxjs/commit/f5ae97d49a35b9f99ac59f79dd244a6d8d6c8a7b)), closes [#5986](https://github.com/reactivex/rxjs/issues/5986)
- `publish` variants returning `ConnectableObservable` not properly utilizing lift ([#6003](https://github.com/reactivex/rxjs/issues/6003)) ([9acb950](https://github.com/reactivex/rxjs/commit/9acb950aec9efda95eb7492bfc47a33b71ef2e55))
- Resolve issues with deprecated synchronous error handling and chained operators ([#5980](https://github.com/reactivex/rxjs/issues/5980)) ([0ad2802](https://github.com/reactivex/rxjs/commit/0ad2802a5aa9cd19875dc05c1cfb33f0b2f2c153)), closes [#5979](https://github.com/reactivex/rxjs/issues/5979)
- `useDeprecatedSynchronousErrorThrowing` honored for flattened sync sources ([#5984](https://github.com/reactivex/rxjs/issues/5984)) ([abd95ce](https://github.com/reactivex/rxjs/commit/abd95ce1aa81a64de81c074a72570a8f0949cd0d)), closes [#5983](https://github.com/reactivex/rxjs/issues/5983)

### Features

- **ajax:** Add option for streaming progress ([#6001](https://github.com/reactivex/rxjs/issues/6001)) ([873e52d](https://github.com/reactivex/rxjs/commit/873e52d0d67b0f8470e6290c6fbc35c571464aaf))
- **exhaustAll:** renamed `exhaust` to `exhaustAll` ([#5639](https://github.com/reactivex/rxjs/issues/5639)) ([701c7d4](https://github.com/reactivex/rxjs/commit/701c7d48cf1c3e60941692010254d6a27fc70980))

### BREAKING CHANGES

- **window:** The `windowBoundaries` observable no longer completes the result. It was only ever meant to notify of the window boundary. To get the same behavior as the old behavior, you would need to add an `endWith` and a `skipLast(1)` like so: `source$.pipe(window(notifier$.pipe(endWith(true))), skipLast(1))`.
- **buffer:** Final buffered values will now always be emitted. To get the same behavior as the previous release, you can use `endWith` and `skipLast(1)`, like so: `source$.pipe(buffer(notifier$.pipe(endWith(true))), skipLast(1))`
- **buffer:** `closingNotifier` completion no longer completes the result of `buffer`. If that is truly a desired behavior, then you should use `takeUntil`. Something like: `source$.pipe(buffer(notifier$), takeUntil(notifier$.pipe(ignoreElements(), endWith(true))))`, where `notifier$` is multicast, although there are many ways to compose this behavior.

# [7.0.0-beta.10](https://github.com/reactivex/rxjs/compare/7.0.0-beta.9...7.0.0-beta.10) (2021-01-18)

### Bug Fixes

- **combineLatest:** Ensure `EMPTY` is returned if no observables are passed. ([#5963](https://github.com/reactivex/rxjs/issues/5963)) ([157c7e8](https://github.com/reactivex/rxjs/commit/157c7e8068befdfb26a9ba6ca770d38a66966ab5)), closes [#5962](https://github.com/reactivex/rxjs/issues/5962)
- **fromEvent:** fixed HasEventTargetAddRemove to support EventTarget types ([#5945](https://github.com/reactivex/rxjs/issues/5945)) ([5f022d7](https://github.com/reactivex/rxjs/commit/5f022d784570684632e6fd5ae247fc259ee34c4b))

### Features

- **connect:** Adds new `connect` operator. ([9d53af0](https://github.com/reactivex/rxjs/commit/9d53af04103dbbb3bae40a4c511e2eebf117be09))
- **connectable:** Adds `connectable` creation method ([f968a79](https://github.com/reactivex/rxjs/commit/f968a791c1b48f3100e925d700e8a0ecd69cc7e5))
- **share:** Make `share` completely configurable. Also adds `SubjectLike`. ([2d600c7](https://github.com/reactivex/rxjs/commit/2d600c75c1065d862a2089dc1cd26007996b1c9d))
- **TestScheduler:** add `expectObservable(a$).toEqual(b$)`. ([3372c72](https://github.com/reactivex/rxjs/commit/3372c72ed77a96e29a613a620e85f93bcf447920))

### Performance Improvements

- ensure same hidden class for OperatorSubscriber ([#5878](https://github.com/reactivex/rxjs/issues/5878)) ([246b449](https://github.com/reactivex/rxjs/commit/246b44902acde3a80e659f362969e6e2f8b19ef2))

### BREAKING CHANGES

- **share:** The TypeScript type `Subscribable` now only supports what is a valid return for `[Symbol.observable]()`.
- **share:** The TypeScript type `Observer` no longer incorrectly has an optional `closed` property.

# [7.0.0-beta.9](https://github.com/reactivex/rxjs/compare/7.0.0-beta.8...7.0.0-beta.9) (2020-12-07)

### Bug Fixes

- **audit:** don't signal on complete ([54cb428](https://github.com/reactivex/rxjs/commit/54cb42823ceec4db469f6155de67993b67ec85be))
- **bufferToggle:** don't signal on complete ([65686ff](https://github.com/reactivex/rxjs/commit/65686ffd23f2d5a5145f2b7c33ea739e9bb808cd))
- **bufferWhen:** don't signal on complete ([a2ba364](https://github.com/reactivex/rxjs/commit/a2ba364ede3c69c7703795a744f57122b49eac40))
- **debounce:** don't signal on complete ([c919c68](https://github.com/reactivex/rxjs/commit/c919c684ad63724f0b55ccc4561f847773d945c8))
- **delayWhen:** no longer emits if duration selector is empty ([#5769](https://github.com/reactivex/rxjs/issues/5769)) ([0872341](https://github.com/reactivex/rxjs/commit/087234146760ab2c67a04f9f0b5494a93affadb7)), closes [#3665](https://github.com/reactivex/rxjs/issues/3665)
- **forkJoin:** ensure readonly array argument `forkJoin([a$, b$, c$] as const)` result is correct ([6baec53](https://github.com/reactivex/rxjs/commit/6baec536015253ac96827f2136ede17a324c634e))
- **iif:** No longer allow accidental undefined arguments ([#5829](https://github.com/reactivex/rxjs/issues/5829)) ([23b98b4](https://github.com/reactivex/rxjs/commit/23b98b4e61c3284c81c07a8d810e8c3ec99ddfec))
- **sample:** don't signal on complete ([95e0b70](https://github.com/reactivex/rxjs/commit/95e0b703caaf288657c7d722b9823458280be88b))
- **Symbol.observable:** properly defined as a `unique symbol`. ([#5874](https://github.com/reactivex/rxjs/issues/5874)) ([374138e](https://github.com/reactivex/rxjs/commit/374138e09eb7ceb6f8da556c6c11dea1ba8cdbee)), closes [#5861](https://github.com/reactivex/rxjs/issues/5861) [#4415](https://github.com/reactivex/rxjs/issues/4415)
- **throttle:** don't signal on complete ([4af0227](https://github.com/reactivex/rxjs/commit/4af022753d6dd4e94bcfcf0cc6082bb2312a3f02))
- **windowToggle:** don't signal on complete ([9cb56c4](https://github.com/reactivex/rxjs/commit/9cb56c45de289ef5b062f33971996bdb8414cf99)), closes [#5838](https://github.com/reactivex/rxjs/issues/5838)
- use empty object type in combineLatest/forkJoin sigs ([#5832](https://github.com/reactivex/rxjs/issues/5832)) ([22aaaa2](https://github.com/reactivex/rxjs/commit/22aaaa2f03dc721f850d9836243773c5310e85e8))
- **withLatestFrom:** allow synchronous source ([#5828](https://github.com/reactivex/rxjs/issues/5828)) ([adbe65e](https://github.com/reactivex/rxjs/commit/adbe65e659bbf17f6ab20a9b30fcca0e4d76af9a))

### Features

- stopped notification handler ([#5750](https://github.com/reactivex/rxjs/issues/5750)) ([cfa267b](https://github.com/reactivex/rxjs/commit/cfa267bc0916ede09c8b14aedcdb69a791055fb6))
- support emoji in marble diagrams ([#5907](https://github.com/reactivex/rxjs/issues/5907)) ([1b4608c](https://github.com/reactivex/rxjs/commit/1b4608cea3a9db96d7a629ad5de0e100145c180e))
- **filter:** improve type inference for filter(Boolean) ([#5831](https://github.com/reactivex/rxjs/issues/5831)) ([d2658fa](https://github.com/reactivex/rxjs/commit/d2658fa32d7a86ac1e0796c452df258fc5470f67))

### BREAKING CHANGES

- **windowToggle:** the observable returned by the windowToggle operator's
  closing selector must emit a next notification to close the window.
  Complete notifications no longer close the window.
- **bufferToggle:** the observable returned by the bufferToggle operator's
  closing selector must emit a next notification to close the buffer.
  Complete notifications no longer close the buffer.
- **bufferWhen:** the observable returned by the bufferWhen operator's
  closing selector must emit a next notification to close the buffer.
  Complete notifications no longer close the buffer.
- **debounce:** the observable returned by the debounce operator's
  duration selector must emit a next notification to end the duration.
  Complete notifications no longer end the duration.
- **throttle:** the observable returned by the throttle operator's
  duration selector must emit a next notification to end the duration.
  Complete notifications no longer end the duration.
- **sample:** the sample operator's notifier observable must emit a next notification to effect a sample. Complete notifications no longer effect a sample.
- **audit:** the observable returned by the audit operator's duration selector must emit a next notification to end the duration. Complete notifications no longer end the duration.
- **Symbol.observable:** `rxjs@7` is only compatible with `@types/node@14.14.3` or higher and `symbol-observable@3.0.0` and heigher. Older versions of `@types/node` incorrectly defined `Symbol.observable` and will be in conflict with `rxjs` and `symbol-observable@3.0.0`.
- **delayWhen:** `delayWhen` will no longer emit if the duration selector simply completes without a value. Notifiers must notify with a value, not a completion.
- **iif:** `iif` will no longer allow result arguments that are `undefined`. This was a bad call pattern that was likely an error in most cases. If for some reason you are relying on this behavior, simply substitute `EMPTY` in place of the `undefined` argument. This ensures that the behavior was intentional and desired, rather than the result of an accidental `undefined` argument.

# [7.0.0-beta.8](https://github.com/reactivex/rxjs/compare/7.0.0-beta.7...7.0.0-beta.8) (2020-10-15)

### Bug Fixes

- **audit, auditTime:** audit and auditTime emit last value after source completes ([#5799](https://github.com/reactivex/rxjs/issues/5799)) ([643bc85](https://github.com/reactivex/rxjs/commit/643bc85ab17a15a5d96f8bef8f08c3987d16eb40)), closes [#5730](https://github.com/reactivex/rxjs/issues/5730)
- No longer allow invalid "Subscribable" type as valid observable source in `from` and others. ([258dddd](https://github.com/reactivex/rxjs/commit/258dddd8a392456e7d0b5ed9a7e294044f7c2518)), closes [#4532](https://github.com/reactivex/rxjs/issues/4532)
- **bindNodeCallback:** ensure underlying function is not called twice during subscription ([#5780](https://github.com/reactivex/rxjs/issues/5780)) ([74aa4b2](https://github.com/reactivex/rxjs/commit/74aa4b2ea6685f475329a8b8ecbcebed9adae547))
- **delay:** Now properly handles Date and negative numbers ([#5719](https://github.com/reactivex/rxjs/issues/5719)) ([868c02b](https://github.com/reactivex/rxjs/commit/868c02b47bb6f4ec4cd1d68b5b474731c470f27e)), closes [#5232](https://github.com/reactivex/rxjs/issues/5232)
- **delayWhen:** only deprecates when subscriptionDelay presents ([#5797](https://github.com/reactivex/rxjs/issues/5797)) ([43d1731](https://github.com/reactivex/rxjs/commit/43d17311a521234375146029aa5c4709cb221344))
- **every:** index properly increments in predicate ([5686f83](https://github.com/reactivex/rxjs/commit/5686f838fdc3da710d3f1eed1a6381791e3cc644))
- **firstValueFrom:** now unsubscribes from source after first value is received ([#5813](https://github.com/reactivex/rxjs/issues/5813)) ([a321516](https://github.com/reactivex/rxjs/commit/a321516908aa036fb658395a372668a986af2504)), closes [#5811](https://github.com/reactivex/rxjs/issues/5811)
- **from:** objects that are thennable that happen to have a subscribe method will no longer error. ([789d6e3](https://github.com/reactivex/rxjs/commit/789d6e3d851d57ab3b4488381f702120fd079737))
- **fromEvent:** now properly types JQuery event targets ([b5aa15a](https://github.com/reactivex/rxjs/commit/b5aa15a7f58377310438aa5957e1516749d36219))
- **mergeScan:** no longer emits state again upon completion. ([#5805](https://github.com/reactivex/rxjs/issues/5805)) ([68c2894](https://github.com/reactivex/rxjs/commit/68c28943b4d2c51068fecbc359a68ca6982307bf)), closes [#5372](https://github.com/reactivex/rxjs/issues/5372)
- **throttle:** now supports synchronous duration selectors ([55e953e](https://github.com/reactivex/rxjs/commit/55e953e1f7b915e6c9072bf14a2febd5b8431393)), closes [#5658](https://github.com/reactivex/rxjs/issues/5658)
- **throttle:** trailing values will now emit after source completes ([d5fd69c](https://github.com/reactivex/rxjs/commit/d5fd69c123d2232335563eea95c69c07576d079d))
- **timeout:** allows synchronous observable as a source ([84c5c0b](https://github.com/reactivex/rxjs/commit/84c5c0b9d9e0d1791ac2f066c26e462e822d73e1)), closes [#5746](https://github.com/reactivex/rxjs/issues/5746)
- **zip:** zip now accepts an array of arguments like its counterparts ([3123b67](https://github.com/reactivex/rxjs/commit/3123b670cca9b77919845333952ef70275ed6e90))

### Code Refactoring

- **count:** Base off of `reduce`. ([98a6d09](https://github.com/reactivex/rxjs/commit/98a6d0991df2a28366ab8f34098109a67257c235))
- **pairs:** Based off of `from` and `Object.entries` ([#5775](https://github.com/reactivex/rxjs/issues/5775)) ([d39f830](https://github.com/reactivex/rxjs/commit/d39f8309c33917cb7070c7432fcd382395e4211e))

### Features

- **ajax:** now supports passing custom XSRF cookies in a custom header ([#5702](https://github.com/reactivex/rxjs/issues/5702)) ([1a2c2e4](https://github.com/reactivex/rxjs/commit/1a2c2e49482a460778ea92c7f6a92e58cc3e87bb)), closes [#4003](https://github.com/reactivex/rxjs/issues/4003)
- **switchScan:** add switchScan() operator ([#4442](https://github.com/reactivex/rxjs/issues/4442)) ([73fa910](https://github.com/reactivex/rxjs/commit/73fa910cb62eccbccc4b4249f9b2606095704328)), closes [#2931](https://github.com/reactivex/rxjs/issues/2931)

### BREAKING CHANGES

- **mergeScan:** `mergeScan` will no longer emit its inner state again upon completion.
- **pairs:** `pairs` will no longer function in IE without a polyfill for `Object.entries`. `pairs` itself is also deprecated in favor of users just using `from(Object.entries(obj))`.
- **zip:** Zipping a single array will now have a different result. This is an extreme corner-case, because it is very unlikely that anyone would want to zip an array with nothing at all. The workaround would be to wrap the array in another array `zip([[1,2,3]])`. But again, that's pretty weird.
- **count:** No longer passes `source` observable as a third argument to the predicate. That feature was rarely used, and of limited value. The workaround is to simply close over the source inside of the function if you need to access it in there.

# [7.0.0-beta.7](https://github.com/reactivex/rxjs/compare/7.0.0-beta.5...7.0.0-beta.7) (2020-09-23)

### Bug Fixes

- **multicast:** and other publish variants will handle errors thrown in a selector appropriately ([bde8eda](https://github.com/reactivex/rxjs/commit/bde8eda09310463b05c5ec7d8a1dd1bafe9dba6f))

### Code Refactoring

- **tap:** reduce the size of the implementation ([1222d5a](https://github.com/reactivex/rxjs/commit/1222d5a68faa9d3f3c9ad8f8d5db1440971502bd))
- **Subscriber:** Massively untangle Subscriber and SafeSubscriber ([07902ca](https://github.com/reactivex/rxjs/commit/07902ca99ee828521ce238826f10b55e25fbf554))

### BREAKING CHANGES

- **Subscriber:** `new Subscriber` no longer takes 0-3 arguments. To create a `Subscriber` with 0-3 arguments, use `Subscriber.create`. However, please note that there is little to no reason that you should be creating `Subscriber` references directly, and `Subscriber.create` and `new Subscriber` are both deprecated.

# [7.0.0-beta.6](https://github.com/reactivex/rxjs/compare/7.0.0-beta.5...7.0.0-beta.6) (2020-09-23)

### Bug Fixes

- **AsyncSubject:** fixed reentrancy issue in complete ([9e00f11](https://github.com/reactivex/rxjs/commit/9e00f11e992d223edf1013d0a44c7cad41b72470)), closes [/github.com/ReactiveX/rxjs/pull/5729/files/30d429cf1b791db15c04a61f6a683e189b53fb3e#r492314703](https://github.com//github.com/ReactiveX/rxjs/pull/5729/files/30d429cf1b791db15c04a61f6a683e189b53fb3e/issues/r492314703)
- **delay:** proper handling of absolute time (`Date`) passed as an argument ([8ae89b1](https://github.com/reactivex/rxjs/commit/8ae89b19a095541eb3dfe6e6d9f26367486c435e))
- **fromEvent:** properly teardown for ArrayLike targets ([066de74](https://github.com/reactivex/rxjs/commit/066de7408810864891b9fd16e05c6c8b4ca88087))
- **ReplaySubject:** no longer buffers additional values after it's already stopped ([#5696](https://github.com/reactivex/rxjs/issues/5696)) ([a08232b](https://github.com/reactivex/rxjs/commit/a08232be6dcab74e94cfbb17cc5138050bcd6ddb))
- **scan:** proper indexes when seed is not supplied ([f93fb9c](https://github.com/reactivex/rxjs/commit/f93fb9c1fb7434c97e1d156370756159c5f2b077)), closes [#4348](https://github.com/reactivex/rxjs/issues/4348) [#3879](https://github.com/reactivex/rxjs/issues/3879)
- **windowTime:** Passing no creation interval will now properly open new window when old one closes ([cbd0ac0](https://github.com/reactivex/rxjs/commit/cbd0ac0478730ec10172b57210e7d269d1ce62a2))

### Code Refactoring

- **Massive Size Reduction:** reduced the size of all operator implementations as well as other utilities and types ([#5729](https://github.com/reactivex/rxjs/issues/5729)) ([4d3fc23](https://github.com/reactivex/rxjs/commit/fc41e13a1b9a05fc242c1369b4f597c931bd28b5))

### Features

- **onUnhandledError:** configuration point added for unhandled errors ([#5681](https://github.com/reactivex/rxjs/issues/5681)) ([3485dd5](https://github.com/reactivex/rxjs/commit/3485dd5149b731e1103d2d070e3892735cbacef1))
- **skipLast:** counts zero or less will mirror the source ([02e113b](https://github.com/reactivex/rxjs/commit/02e113b3345a9efe8f7c29f8b9c1c0d088aaf726))

### BREAKING CHANGES

- **skipLast:** `skipLast` will no longer error when passed a negative number, rather it will simply return the source, as though `0` was passed.
- **map:** `thisArg` will now default to `undefined`. The previous default of `MapSubscriber` never made any sense. This will only affect code that calls map with a `function` and references `this` like so: `source.pipe(map(function () { console.log(this); }))`. There wasn't anything useful about doing this, so the breakage is expected to be very minimal. If anything we're no longer leaking an implementation detail.
- **onUnhandledError:** Errors that occur during setup of an observable subscription after the subscription has emitted an error or completed will now throw in their own call stack. Before it would call `console.warn`. This is potentially breaking in edge cases for node applications, which may be configured to terminate for unhandled exceptions. In the unlikely event this affects you, you can configure the behavior to `console.warn` in the new configuration setting like so: `import { config } from 'rxjs'; config.onUnhandledError = (err) => console.warn(err);`

# [7.0.0-beta.5](https://github.com/reactivex/rxjs/compare/7.0.0-beta.4...7.0.0-beta.5) (2020-09-03)

### Bug Fixes

- **ajax:** Allow XHR to perform body serialization and set content-type where possible ([d8657ed](https://github.com/reactivex/rxjs/commit/d8657ede8d9620ac2a7d61557e1f1d0e89b0b52a)), closes [#2837](https://github.com/reactivex/rxjs/issues/2837)
- **ajax:** Do not mutate headers passed as arguments ([0d66ba4](https://github.com/reactivex/rxjs/commit/0d66ba458f07fba51cfc73440d01ef453c24cda7)), closes [#2801](https://github.com/reactivex/rxjs/issues/2801)
- **bindCallback:** now emits errors that happen after callback ([2bddd31](https://github.com/reactivex/rxjs/commit/2bddd317fad962ad375de4a04dd528b02479ec5b))
- **bindNodeCallback:** now emits errors that happen after callback ([edc28cf](https://github.com/reactivex/rxjs/commit/edc28cfd13ba3d7fadc24ea3c20ec8ca5a19064d))
- **buffer:** Ensure notifier is subscribed after source ([#5654](https://github.com/reactivex/rxjs/issues/5654)) ([c088b0e](https://github.com/reactivex/rxjs/commit/c088b0eca904ab835b23df629d472003d6a82561)), closes [#2195](https://github.com/reactivex/rxjs/issues/2195) [#1754](https://github.com/reactivex/rxjs/issues/1754)
- **catchError:** ensure proper handling of async return for synchronous source error handling ([#5627](https://github.com/reactivex/rxjs/issues/5627)) ([1b29d4b](https://github.com/reactivex/rxjs/commit/1b29d4b6d42e3d6b649f9f2c4bb718f343233d83)), closes [#5115](https://github.com/reactivex/rxjs/issues/5115)
- **catchError:** inner synchronous observables will properly terminate ([#5655](https://github.com/reactivex/rxjs/issues/5655)) ([d3fd2fb](https://github.com/reactivex/rxjs/commit/d3fd2fb2bd619b79d0c4afebc3c10299afbca262))
- **errors:** Custom RxJS errors now all have a call stack ([#5686](https://github.com/reactivex/rxjs/issues/5686)) ([9bb046c](https://github.com/reactivex/rxjs/commit/9bb046c744cc1f9438a805849b655946e5793936)), closes [#4250](https://github.com/reactivex/rxjs/issues/4250)
- **onErrorResumeNext:** observables always finalized before moving to next source ([#5650](https://github.com/reactivex/rxjs/issues/5650)) ([ff68ad2](https://github.com/reactivex/rxjs/commit/ff68ad2caa3d275a23416984fab5570d3fed9458))
- **package.json:** change homepage setting to official docs site. ([#5669](https://github.com/reactivex/rxjs/issues/5669)) ([e57c402](https://github.com/reactivex/rxjs/commit/e57c402b29288f61fe886b00e51817730bcb320b))
- **repeat:** Ensure teardown happens between repeated synchronous obs… ([#5620](https://github.com/reactivex/rxjs/issues/5620)) ([0ca8a65](https://github.com/reactivex/rxjs/commit/0ca8a65b73aea93172366ca67207b53e3e3e77a8))
- **repeatWhen:** Ensure teardown happens between repeat subscriptions ([#5625](https://github.com/reactivex/rxjs/issues/5625)) ([98356f4](https://github.com/reactivex/rxjs/commit/98356f4ebefdba1f5a14edbd96de1592694a01a8))
- **retry:** Ensure teardown happens before resubscription with synchronous observables ([6f90597](https://github.com/reactivex/rxjs/commit/6f90597e51e038dabd8397b9f066ab4e3d344a5b)), closes [#5620](https://github.com/reactivex/rxjs/issues/5620)
- **retryWhen:** Ensure subscription tears down between retries ([#5623](https://github.com/reactivex/rxjs/issues/5623)) ([6752af7](https://github.com/reactivex/rxjs/commit/6752af7c1839baf3cd7ed9d024499de61a2477e9))
- **throttleTime:** ensure the spacing between throttles is always at least the throttled amount ([#5687](https://github.com/reactivex/rxjs/issues/5687)) ([ea84fc4](https://github.com/reactivex/rxjs/commit/ea84fc4dce84e32598701f79d9449be00a05352c)), closes [#3712](https://github.com/reactivex/rxjs/issues/3712) [#4864](https://github.com/reactivex/rxjs/issues/4864) [#2727](https://github.com/reactivex/rxjs/issues/2727) [#4727](https://github.com/reactivex/rxjs/issues/4727) [#4429](https://github.com/reactivex/rxjs/issues/4429)
- **zip:** zip operators and functions are now able to zip all iterable sources ([#5688](https://github.com/reactivex/rxjs/issues/5688)) ([02c3a1b](https://github.com/reactivex/rxjs/commit/02c3a1b70c0e96b784a3c5c214c0f89c5ebdd696)), closes [#4304](https://github.com/reactivex/rxjs/issues/4304)
- `switchMap` and `exhaustMap` behave correctly with re-entrant code. ([c289688](https://github.com/reactivex/rxjs/commit/c289688f5e1f33ec21306b4d2f5539dd19f963f2))
- **webSocket:** close websocket connection attempt on unsubscribe ([e1a671c](https://github.com/reactivex/rxjs/commit/e1a671cbd7f5a6ce547ed9ee6ce98c22264500f4)), closes [#4446](https://github.com/reactivex/rxjs/issues/4446)

### Code Refactoring

- **ajax:** Use simple Observable ([17b9add](https://github.com/reactivex/rxjs/commit/17b9add03a90aec6e708a87c0fc387745f0b9df6))
- **Subscriber:** remove \_unsubscribeAndRecycle ([d879c3f](https://github.com/reactivex/rxjs/commit/d879c3f3ae4b1de5660d1613bb8b300e7194d581))
- **VirtualTimeScheduler:** remove sortActions from public API ([#5657](https://github.com/reactivex/rxjs/issues/5657)) ([a468f88](https://github.com/reactivex/rxjs/commit/a468f881c8c02195b089889486d1a94fab2771e0))

### Features

- **combineLatest:** add N-args signature for observable inputs ([#5488](https://github.com/reactivex/rxjs/issues/5488)) ([fcc47e7](https://github.com/reactivex/rxjs/commit/fcc47e75a4c811199c5071144172f4d06ffc7c70))
- **Subscription:** `add` no longer returns unnecessary Subscription reference ([#5656](https://github.com/reactivex/rxjs/issues/5656)) ([4de604e](https://github.com/reactivex/rxjs/commit/4de604ea66261f597af11918aec53cd94590b30f))
- **Subscription:** `remove` will now remove any teardown by reference ([#5659](https://github.com/reactivex/rxjs/issues/5659)) ([1531152](https://github.com/reactivex/rxjs/commit/15311529fa1b880ed469b6c253cd0be7ff2f98a1))
- **throwError:** now accepts a factory to create the error ([#5647](https://github.com/reactivex/rxjs/issues/5647)) ([dad270a](https://github.com/reactivex/rxjs/commit/dad270afcf496de74b4392024191715d7dbef4f5)), closes [#5617](https://github.com/reactivex/rxjs/issues/5617)
- **useDeprecatedNextContext:** Puts deprecated next context behavior behind a flag ([dfdef5d](https://github.com/reactivex/rxjs/commit/dfdef5dcaf52363be59359786aef8bc733197b43))
- support schedulers within run ([#5619](https://github.com/reactivex/rxjs/issues/5619)) ([c63de0d](https://github.com/reactivex/rxjs/commit/c63de0d380a923987aab587720473fad1d205d71))

### Performance Improvements

- **SafeSubscriber:** avoid using `Object.create` ([40a9e77](https://github.com/reactivex/rxjs/commit/40a9e77fe3d75df9161ad0093f54750b70f57245))

### BREAKING CHANGES

- **ajax:**
  - `ajax` body serialization will now use default XHR behavior in all cases. If the body is a `Blob`, `ArrayBuffer`, any array buffer view (like a byte sequence, e.g. `Uint8Array`, etc), `FormData`, `URLSearchParams`, `string`, or `ReadableStream`, default handling is use. If the `body` is otherwise `typeof` `"object"`, then it will be converted to JSON via `JSON.stringify`, and the `Content-Type` header will be set to `application/json;charset=utf-8`. All other types will emit an error.
  - The `Content-Type` header passed to `ajax` configuration no longer has any effect on the serialization behavior of the AJAX request.
  - For TypeScript users, `AjaxRequest` is no longer the type that should be explicitly used to create an `ajax`. It is now `AjaxConfig`, although the two types are compatible, only `AjaxConfig` has `progressSubscriber` and `createXHR`.

* **zip:** `zip` operators will no longer iterate provided iterables "as needed", instead the iterables will be treated as push-streams just like they would be everywhere else in RxJS. This means that passing an endless iterable will result in the thread locking up, as it will endlessly try to read from that iterable. This puts us in-line with all other Rx implementations. To work around this, it is probably best to use `map` or some combination of `map` and `zip`. For example, `zip(source$, iterator)` could be `source$.pipe(map(value => [value, iterator.next().value]))`.

* **Subscription:** `add` no longer returns an unnecessary Subscription reference. This was done to prevent confusion caused by a legacy behavior. You can now add and remove functions and Subscriptions as teardowns to and from a `Subscription` using `add` and `remove` directly. Before this, `remove` only accepted subscriptions.

* **RxJS Error types** Tests that are written with naive expectations against errors may fail now that errors have a proper `stack` property. In some testing frameworks, a deep equality check on two error instances will check the values in `stack`, which could be different.

* **Undocumented Behaviors/APIs Removed**:

  - `unsubscribe` no longer available via the `this` context of observer functions. To reenable, set `config.useDeprecatedNextContext = true` on the rxjs `config` found at `import { config } from 'rxjs';`. Note that enabling this will result in a performance penalty for all consumer subscriptions.
  - Leaked implementation detail `_unsubscribeAndRecycle` of `Subscriber` has been removed. Just use new `Subscription` objects
  - Removed an undocumented behavior where passing a negative count argument to `retry` would result in an observable that repeats forever.
  - An undocumented behavior where passing a negative count argument to `repeat` would result in an observable that repeats forever.
  - The static `sortActions` method on `VirtualTimeScheduler` is no longer publicly exposed by our TS types.

* **throwError:** In an extreme corner case for usage, `throwError` is no longer able to emit a function as an error directly. If you need to push a function as an error, you will have to use the factory function to return the function like so: `throwError(() => functionToEmit)`, in other words `throwError(() => () => console.log('called later'))`.

# [7.0.0-beta.4](https://github.com/reactivex/rxjs/compare/7.0.0-beta.1...7.0.0-beta.4) (2020-08-02)

### Bug Fixes

- **ajax:** Partial observers passed to `progressSubscriber` will no longer error ([25d279f](https://github.com/reactivex/rxjs/commit/25d279f0b45d07f39bfb87b19bc7e2279df8b542))
- **ajax:** Unparsable responses will no longer prevent full AjaxError from being thrown ([605ee55](https://github.com/reactivex/rxjs/commit/605ee550e5efc266b5dc5d3a9756c7c3b3968a61))
- **animationFrames:** emit the timestamp from the rAF's callback ([#5438](https://github.com/reactivex/rxjs/issues/5438)) ([c980ae6](https://github.com/reactivex/rxjs/commit/c980ae65ee1b585e8ed66a366eb534ac3e50c205))
- Ensure unsubscriptions/teardowns on internal subscribers are idempotent ([#5465](https://github.com/reactivex/rxjs/issues/5465)) ([3e39749](https://github.com/reactivex/rxjs/commit/3e39749a58ca663c17f5f0354b0f27532fb6d319)), closes [#5464](https://github.com/reactivex/rxjs/issues/5464)
- **timeout:** defer error creation until timeout occurs ([#5497](https://github.com/reactivex/rxjs/issues/5497)) ([3be9840](https://github.com/reactivex/rxjs/commit/3be98404fafd5a8de758deb4e0d103a7b60aa31e)), closes [#5491](https://github.com/reactivex/rxjs/issues/5491)

### Code Refactoring

- **ajax:** Drop support for IE10 and lower ([0eaadd6](https://github.com/reactivex/rxjs/commit/0eaadd60c716050f5e3701d513a028a9cd49085a))
- **Observable:** Update property and method types ([#5572](https://github.com/reactivex/rxjs/issues/5572)) ([144b626](https://github.com/reactivex/rxjs/commit/144b626c3905640b4adeb2b97e722912eff1b264))

### Features

- **combineLatest:** support for observable dictionaries ([#5022](https://github.com/reactivex/rxjs/issues/5022)) ([#5363](https://github.com/reactivex/rxjs/issues/5363)) ([f5278aa](https://github.com/reactivex/rxjs/commit/f5278aa89ea164caf5cf10e77d7bd00eff26fc0f))
- **TestScheduler:** add an animate "run mode" helper ([#5607](https://github.com/reactivex/rxjs/issues/5607)) ([edd6731](https://github.com/reactivex/rxjs/commit/edd67313814bfc32e8a5129d8049e4d4678cd35d))
- **timeout:** One timeout to rule them all ([def1d34](https://github.com/reactivex/rxjs/commit/def1d346b43008bc413a3ac985e1611bbbf62003))

### BREAKING CHANGES

- **ajax:** In an extreme corner-case... If an error occurs, the responseType is `"json"`, we're in IE, and the `responseType` is not valid JSON, the `ajax` observable will no longer emit a syntax error, rather it will emit a full `AjaxError` with more details.
- **ajax:** Ajax implementation drops support for IE10 and lower. This puts us in-line with other implementations and helps clean up code in this area
- **Observable:** `lift` no longer exposed. It was _NEVER_ documented that end users of the library should be creating operators using `lift`. Lift has a [variety of issues](https://github.com/ReactiveX/rxjs/issues/5431) and was always an internal implementation detail of rxjs that might have been used by a few power users in the early days when it had the most value. The value of `lift`, originally, was that subclassed `Observable`s would compose through all operators that implemented lift. The reality is that feature is not widely known, used, or supported, and it was never documented as it was very experimental when it was first added. Until the end of v7, `lift` will remain on Observable. Standard JavaScript users will notice no difference. However, TypeScript users might see complaints about `lift` not being a member of observable. To workaround this issue there are two things you can do: 1. Rewrite your operators as [outlined in the documentation](https://rxjs.dev/guide/operators), such that they return `new Observable`. or 2. cast your observable as `any` and access `lift` that way. Method 1 is recommended if you do not want things to break when we move to version 8.

# [7.0.0-beta.3](https://github.com/reactivex/rxjs/compare/7.0.0-beta.1...7.0.0-beta.3) (2020-07-30)

### Bug Fixes

- **perf:** Ensure unsubscriptions/teardowns on internal subscribers are idempotent ([#5465](https://github.com/reactivex/rxjs/issues/5465)) ([3e39749](https://github.com/reactivex/rxjs/commit/3e39749a58ca663c17f5f0354b0f27532fb6d319)), closes [#5464](https://github.com/reactivex/rxjs/issues/5464)
- **timeout:** defer error creation until timeout occurs ([#5497](https://github.com/reactivex/rxjs/issues/5497)) ([3be9840](https://github.com/reactivex/rxjs/commit/3be98404fafd5a8de758deb4e0d103a7b60aa31e)), closes [#5491](https://github.com/reactivex/rxjs/issues/5491)

### Code Refactoring

- **perf:** Reduce memory pressure by no longer retaining outer values across the majority of operators. ([#5610](https://github.com/reactivex/rxjs/pull/5610)) ([bff1827](https://github.com/ReactiveX/rxjs/commit/bff18272dca23938a5f5b57cec6eb8d8be5bfddf))
- **Observable:** Update property and method types ([#5572](https://github.com/reactivex/rxjs/issues/5572)) ([144b626](https://github.com/reactivex/rxjs/commit/144b626c3905640b4adeb2b97e722912eff1b264))

### Features

- **combineLatest:** support for observable dictionaries ([#5022](https://github.com/reactivex/rxjs/issues/5022)) ([#5363](https://github.com/reactivex/rxjs/issues/5363)) ([f5278aa](https://github.com/reactivex/rxjs/commit/f5278aa89ea164caf5cf10e77d7bd00eff26fc0f))

### BREAKING CHANGES

- **Observable:** `lift` no longer exposed. It was _never_ documented that end users of the library should be creating operators using `lift`. Lift has a [variety of issues](https://github.com/ReactiveX/rxjs/issues/5431) and was always an internal implementation detail of rxjs that might have been used by a few power users in the early days when it had the most value. The value of `lift`, originally, was that subclassed `Observable`s would compose through all operators that implemented lift. The reality is that feature is not widely known, used, or supported, and it was never documented as it was very experimental when it was first added. Until the end of v7, `lift` will remain on Observable. Standard JavaScript users will notice no difference. However, TypeScript users might see complaints about `lift` not being a member of observable. To workaround this issue there are two things you can do: 1. Rewrite your operators as [outlined in the documentation](https://rxjs.dev/guide/operators), such that they return `new Observable`. or 2. cast your observable as `any` and access `lift` that way. It is recommended that operators be implemented in terms of functions that return `(sourcc: Observable<T>) => new Observable<R>(...)`, per the documentation/guide.

# [7.0.0-beta.2](https://github.com/reactivex/rxjs/compare/7.0.0-beta.1...7.0.0-beta.2) (2020-07-03)

### Bug Fixes

- **dependencies:** Move accidental dependency on `typedoc` to dev-dependencies. ([#5566](https://github.com/reactivex/rxjs/issues/5566)) ([45702bf](https://github.com/ReactiveX/rxjs/commit/45702bf6cd1b4a150f47b2a1d273f1ee31ca2482))

# [7.0.0-beta.1](https://github.com/reactivex/rxjs/compare/7.0.0-beta.0...7.0.0-beta.1) (2020-07-02)

### Bug Fixes

- **pluck:** operator breaks with null/undefined inputs. ([#5524](https://github.com/reactivex/rxjs/issues/5524)) ([c5f6550](https://github.com/reactivex/rxjs/commit/c5f65508505cf1f90560e6be76425e09c455bec3))
- **shareReplay:** no longer misses synchronous values from source ([92452cc](https://github.com/reactivex/rxjs/commit/92452cc20021141aa0f047c7e5af569a413143e5))
- **interop:** chain interop/safe subscriber unsubscriptions correctly ([#5472](https://github.com/reactivex/rxjs/issues/5472)) ([98ad0eb](https://github.com/reactivex/rxjs/commit/98ad0eba6bc079851b44951f3963e8aae0abf861)), closes [#5469](https://github.com/reactivex/rxjs/issues/5469) [#5311](https://github.com/reactivex/rxjs/issues/5311) [#2675](https://github.com/reactivex/rxjs/issues/2675)
- **finalize:** chain subscriptions for interop with finalize ([#5239](https://github.com/reactivex/rxjs/issues/5239)) ([04ba662](https://github.com/reactivex/rxjs/commit/04ba6621fe9e09238e1796217d04107e52dd36d5)), closes [#5237](https://github.com/reactivex/rxjs/issues/5237) [#5237](https://github.com/reactivex/rxjs/issues/5237)
- **animationFrameScheduler:** don't execute rescheduled animation frame and asap actions in flush ([#5399](https://github.com/reactivex/rxjs/issues/5399)) ([33c9c8c](https://github.com/reactivex/rxjs/commit/33c9c8cf7e247d4ad4d7318bfd02e8e5bedb0f40)), closes [#4972](https://github.com/reactivex/rxjs/issues/4972) [#5397](https://github.com/reactivex/rxjs/issues/5397)
- **iterables:** errors thrown from iterables now properly propagated ([#5444](https://github.com/reactivex/rxjs/issues/5444)) ([75d4c2f](https://github.com/reactivex/rxjs/commit/75d4c2f33d2e2121b2a316849044ad17ab28dbaf))
- **finalize:** callback will be called after the source observable is torn down. ([0d7b7c1](https://github.com/reactivex/rxjs/commit/0d7b7c14e34eed43fb2ad1386281800fa3ae8aec)), closes [#5357](https://github.com/reactivex/rxjs/issues/5357)
- **Notification:** typing improvements ([#5478](https://github.com/reactivex/rxjs/issues/5478)) ([96868ac](https://github.com/reactivex/rxjs/commit/96868ac754c0147a9aa61182185f27224eb7f11a))
- **TestScheduler:** support empty subscription marbles ([#5502](https://github.com/reactivex/rxjs/issues/5502)) ([e65696e](https://github.com/reactivex/rxjs/commit/e65696e2f7f7338659a873f6653026b33b9011a9)), closes [#5499](https://github.com/reactivex/rxjs/issues/5499)
- **expand:** now works properly with asynchronous schedulers ([294b27e](https://github.com/reactivex/rxjs/commit/294b27eb6a96e8edee3af35e6aaaef50628376e4))
- **subscribeOn:** allow Infinity as valid delay ([#5500](https://github.com/reactivex/rxjs/issues/5500)) ([cd7d649](https://github.com/reactivex/rxjs/commit/cd7d64901e82fd7fb5e8407f1f30828906fac420))
- **Subject:** resolve issue where Subject constructor errantly allowed an argument ([#5476](https://github.com/reactivex/rxjs/issues/5476)) ([e1d35dc](https://github.com/reactivex/rxjs/commit/e1d35dc258edea0237ef49a31f7b34c058755969))
- **Subject:** no default generic ([e678e81](https://github.com/reactivex/rxjs/commit/e678e81ba80f5bcc27b0e956295ce2fc8dfe4576))
- **defer:** No longer allows `() => undefined` to observableFactory (#5449) ([1ae937a](https://github.com/reactivex/rxjs/commit/1ae937a8e594aef96b93313bb3c68ea910e6f528)), closes [#5449](https://github.com/reactivex/rxjs/issues/5449)
- **single:** Corrected behavior for `single(() => false)` on empty observables. (#5325) ([27931bc](https://github.com/reactivex/rxjs/commit/27931bcfd2aa864e277d3e72128c57e807b28bb0)), closes [#5325](https://github.com/reactivex/rxjs/issues/5325)
- **take/takeLast**: Properly assert number types at runtime (#5326) ([5efc474](https://github.com/reactivex/rxjs/commit/5efc474161c9196dbdf4803a9cc444a547067549)), closes [#5326](https://github.com/reactivex/rxjs/issues/5326)

### Features

- **Observable:** Remove async iteration ([#5492](https://github.com/reactivex/rxjs/issues/5492)) ([8f43e71](https://github.com/reactivex/rxjs/commit/8f43e71f5692119e57a7acc5817c146d0b288e8c))
- **groupBy:** Add typeguards support for groupBy ([#5441](https://github.com/reactivex/rxjs/issues/5441)) ([da382da](https://github.com/reactivex/rxjs/commit/da382da4cdcc6e7ab1ffc6a499f4f7f5ea7de130))
- **raceWith:** add raceWith, the renamed `race` operator ([#5303](https://github.com/reactivex/rxjs/issues/5303)) ([ca7f370](https://github.com/reactivex/rxjs/commit/ca7f370d8379f22526cfb17d40deff53e1358742))
- **fetch:** add selector ([#5306](https://github.com/reactivex/rxjs/issues/5306)) ([99b5af1](https://github.com/reactivex/rxjs/commit/99b5af1af5d169d55d454ff8e27d88105cee4b6f)), closes [#4744](https://github.com/reactivex/rxjs/issues/4744)
- **TimestampProvider:** Reduced scheduler footprint for default usage of shareReplay, timeInterval, and timestamp ([#4973](https://github.com/reactivex/rxjs/issues/4973)) ([b2e67e3](https://github.com/reactivex/rxjs/commit/b2e67e3139f0be1fb000ba42bb42c5ba60cc803a))

### BREAKING CHANGES

- `Notification.createNext(undefined)` will no longer return the exact same reference everytime.
- Type signatures tightened up around `Notification` and `dematerialize`, may uncover issues with invalid types passed to those operators.
- Experimental support for `for await` as been removed. Use https://github.com/benlesh/rxjs-for-await instead.
- `defer` no longer allows factories to return `void` or `undefined`. All factories passed to defer must return a proper `ObservableInput`, such as `Observable`, `Promise`, et al. To get the same behavior as you may have relied on previously, `return EMPTY` or `return of()` from the factory.
- `single` operator will now throw for scenarios where values coming in are either not present, or do not match the provided predicate. Error types have thrown have also been updated, please check documentation for changes.
- `take` and will now throw runtime error for arguments that are negative or NaN, this includes non-TS calls like `take()`.

- `takeLast` now has runtime assertions that throw `TypeError`s for invalid arguments. Calling takeLast without arguments or with an argument that is `NaN` will throw a `TypeError`
- `ReplaySubject` no longer schedules emissions when a scheduler is provided. If you need that behavior,
  please compose in `observeOn` using `pipe`, for example: `new ReplaySubject(2, 3000).pipe(observeOn(asap))`

- `timestamp` operator accepts a `TimestampProvider`, which is any object with a `now` method
  that returns a number. This means pulling in less code for the use of the `timestamp` operator. This may cause
  issues with `TestScheduler` run mode. (Issue here: https://github.com/ReactiveX/rxjs/issues/5553)

# [7.0.0-beta.0](https://github.com/reactivex/rxjs/compare/7.0.0-alpha.1...7.0.0-beta.0) (2020-04-03)

### Bug Fixes

- **mergeMapTo:** remove redundant/unused generic ([#5299](https://github.com/reactivex/rxjs/issues/5299)) ([d67b7da](https://github.com/reactivex/rxjs/commit/d67b7dafbacb3aac8f4dd7f215fe2d2c602f0d36))
- **ajax:** AjaxTimeoutErrorImpl extends AjaxError ([#5226](https://github.com/reactivex/rxjs/issues/5226)) ([a8da8dc](https://github.com/reactivex/rxjs/commit/a8da8dcc899342d3bb6d2d913247d9e734095287))
- **delay:** emit complete notification as soon as possible ([63b8797](https://github.com/reactivex/rxjs/commit/63b8797fbeed09eb675ea64b0b83607cef1367a9)), closes [#4249](https://github.com/reactivex/rxjs/issues/4249)
- **endWith:** will properly type N arguments ([#5246](https://github.com/reactivex/rxjs/issues/5246)) ([81ee1f7](https://github.com/reactivex/rxjs/commit/81ee1f72408854f4017615fe7949edf5dd50533b))
- **fetch:** don't leak event listeners added to passed-in signals ([#5305](https://github.com/reactivex/rxjs/issues/5305)) ([d4d6c47](https://github.com/reactivex/rxjs/commit/d4d6c47d8abccc8cbe17e46192fc1eaa42d2d023))
- **TestScheduler:** Subclassing TestScheduler needs RunHelpers ([#5138](https://github.com/reactivex/rxjs/issues/5138)) ([927d5d9](https://github.com/reactivex/rxjs/commit/927d5d90ab5f12a79cd50f7290b4f8df1e83ecfc))
- **pipe:** Special handling for 0-arg case. ([#4936](https://github.com/reactivex/rxjs/issues/4936)) ([290fa51](https://github.com/reactivex/rxjs/commit/290fa51c44881f25f2fe4cf9885028396c7fd74c))
- **pluck:** fix pluck's catch-all signature for better type safety ([#5192](https://github.com/reactivex/rxjs/issues/5192)) ([e0c5b7c](https://github.com/reactivex/rxjs/commit/e0c5b7c790bb9d99fa8bee26c805b5e70c1e456b))
- **pluck:** param type now accepts number and symbol ([9697b69](https://github.com/reactivex/rxjs/commit/9697b695c23c3dcb614e6a70be63a94ffcd86ed9))
- **startWith:** accepts N arguments and returns correct type ([#5247](https://github.com/reactivex/rxjs/issues/5247)) ([150ed8b](https://github.com/reactivex/rxjs/commit/150ed8b75909b0e0bb9dc8928287ebdc47e19c51))
- **combineLatestWith:** and zipWith infer types from n-arguments ([#5257](https://github.com/reactivex/rxjs/issues/5257)) ([3e282a5](https://github.com/reactivex/rxjs/commit/3e282a58b1baf7aa03b17142f858bca09a542adf))
- **race:** support N args in static race and ensure observable returned ([#5286](https://github.com/reactivex/rxjs/issues/5286)) ([6d901cb](https://github.com/reactivex/rxjs/commit/6d901cbb0c0f2aa3fc5a02ef895cc9e9a7a09243))
- **toPromise:** correct toPromise return type ([#5072](https://github.com/reactivex/rxjs/issues/5072)) ([b1c3573](https://github.com/reactivex/rxjs/commit/b1c35738204b5b1a5d325a16e70cdbf25b523976))
- **fromFetch:** don't reassign closed-over parameter in fromFetch ([#5234](https://github.com/reactivex/rxjs/issues/5234)) ([37d2d99](https://github.com/reactivex/rxjs/commit/37d2d99762264ef5faabc0ce4f56d7aab51806dc)), closes [#5233](https://github.com/reactivex/rxjs/issues/5233) [#5233](https://github.com/reactivex/rxjs/issues/5233)

### Features

- add `lastValueFrom` and `firstValueFrom` methods ([#5295](https://github.com/reactivex/rxjs/issues/5295)) ([e69b765](https://github.com/reactivex/rxjs/commit/e69b76584d6872b3c55aa1bdf39c8984e9d9b00e))
- RxJS now supports first-class interop with AsyncIterables ([4fa9d01](https://github.com/reactivex/rxjs/commit/4fa9d016a83049d014d77b89c56301e42db16b4d))
- **combineLatestWith:** adds `combineLatestWith` - renamed legacy `combineLatest` operator ([#5251](https://github.com/reactivex/rxjs/issues/5251)) ([6d7b146](https://github.com/reactivex/rxjs/commit/6d7b1469110b405405549c9b6c311d2621738353))
- **retry:** add config to reset error count on successful emission ([#5280](https://github.com/reactivex/rxjs/issues/5280)) ([ab6e9fc](https://github.com/reactivex/rxjs/commit/ab6e9fc32c19c1f14f8f59459db75312e75b9351))
- **zipWith:** add `zipWith` which is just a rename of legacy `zip` operator ([#5249](https://github.com/reactivex/rxjs/issues/5249)) ([86b6a27](https://github.com/reactivex/rxjs/commit/86b6a272fd48c4712adba78963e05bb759ecf4f9))

### BREAKING CHANGES

- **startWith:** `startWith` will return incorrect types when called with more than 7 arguments and a scheduler. Passing scheduler to startWith is deprecated
- **toPromise:** toPromise return type now returns `T | undefined` in TypeScript, which is correct, but may break builds.

# [7.0.0-alpha.1](https://github.com/reactivex/rxjs/compare/7.0.0-alpha.0...7.0.0-alpha.1) (2019-12-27)

### Bug Fixes

- chain subscriptions from observables that belong to other instances of RxJS (e.g. in node_modules) ([#5059](https://github.com/reactivex/rxjs/issues/5059)) ([d7f7078](https://github.com/reactivex/rxjs/commit/d7f7078))
- clear subscription on `shareReplay` completion ([#5044](https://github.com/reactivex/rxjs/issues/5044)) ([35e600f](https://github.com/reactivex/rxjs/commit/35e600f)), closes [#5034](https://github.com/reactivex/rxjs/issues/5034)
- **closure:** Annotate next() for ReplaySubject ([#5088](https://github.com/reactivex/rxjs/issues/5088)) ([8687fbd](https://github.com/reactivex/rxjs/commit/8687fbd))
- **closure:** static prop frameTimeFactor being collapsed when compiled with closure. ([39872c9](https://github.com/reactivex/rxjs/commit/39872c9))
- **docs:** remove repetitive op3() in example ([#5043](https://github.com/reactivex/rxjs/issues/5043)) ([e17df33](https://github.com/reactivex/rxjs/commit/e17df33))
- **filter:** Fix overload order for filter to support inferring the generic type ([#5024](https://github.com/reactivex/rxjs/issues/5024)) ([8255365](https://github.com/reactivex/rxjs/commit/8255365))
- **fromFetch:** passing already aborted signal to init aborts fetch ([0e4849a](https://github.com/reactivex/rxjs/commit/0e4849a))

### Features

- **concatWith:** adds concatWith ([#4988](https://github.com/reactivex/rxjs/issues/4988)) ([dc89736](https://github.com/reactivex/rxjs/commit/dc89736))

# [7.0.0-alpha.0](https://github.com/reactivex/rxjs/compare/6.5.2...7.0.0-alpha.0) (2019-09-18)

### Bug Fixes

- missing package.json in rxjs/fetch ([#5001](https://github.com/reactivex/rxjs/issues/5001)) ([f4bee07](https://github.com/reactivex/rxjs/commit/f4bee07))
- **filter:** Resolve TS build failures for certain situations where Boolean is the predicate ([77c7dfd](https://github.com/reactivex/rxjs/commit/77c7dfd))
- **pluck:** key union type strictness ([#4585](https://github.com/reactivex/rxjs/issues/4585)) ([bd5ec2d](https://github.com/reactivex/rxjs/commit/bd5ec2d))
- **race:** ignore latter sources after first complete or error ([#4809](https://github.com/reactivex/rxjs/issues/4809)) ([f31c3df](https://github.com/reactivex/rxjs/commit/f31c3df)), closes [#4808](https://github.com/reactivex/rxjs/issues/4808)
- **scan/reduce:** Typings correct for mixed seed/value types ([#4858](https://github.com/reactivex/rxjs/issues/4858)) ([b89ebe5](https://github.com/reactivex/rxjs/commit/b89ebe5))
- **scheduled:** import from relative paths ([#4832](https://github.com/reactivex/rxjs/issues/4832)) ([1d37a87](https://github.com/reactivex/rxjs/commit/1d37a87))
- **TS:** Error impls now properly type `this` ([#4978](https://github.com/reactivex/rxjs/issues/4978)) ([7606dc7](https://github.com/reactivex/rxjs/commit/7606dc7))
- **TS:** fix type inference for defaultIfEmpty. ([#4833](https://github.com/reactivex/rxjs/issues/4833)) ([9b5ce2f](https://github.com/reactivex/rxjs/commit/9b5ce2f))
- **types:** add Boolean signature to filter ([#4961](https://github.com/reactivex/rxjs/issues/4961)) ([259853e](https://github.com/reactivex/rxjs/commit/259853e)), closes [#4959](https://github.com/reactivex/rxjs/issues/4959) [/github.com/ReactiveX/rxjs/issues/4959#issuecomment-520629091](https://github.com//github.com/ReactiveX/rxjs/issues/4959/issues/issuecomment-520629091)

### Features

- **animationFrames:** Adds an observable of animationFrames ([#5021](https://github.com/reactivex/rxjs/issues/5021)) ([6a4cd68](https://github.com/reactivex/rxjs/commit/6a4cd68))
- **concat:** can infer N types ([6c0cbc4](https://github.com/reactivex/rxjs/commit/6c0cbc4))
- **of:** Update of typings ([e8adbb5](https://github.com/reactivex/rxjs/commit/e8adbb5))
- **rxjs-compat:** removed for v7 ([#4839](https://github.com/reactivex/rxjs/issues/4839)) ([79b1b95](https://github.com/reactivex/rxjs/commit/79b1b95))
- **TestScheduler:** expose `frameTimeFactor` property ([#4977](https://github.com/reactivex/rxjs/issues/4977)) ([8c32ed0](https://github.com/reactivex/rxjs/commit/8c32ed0))
- **TS:** Update to TypeScript 3.5.3 ([741a136](https://github.com/reactivex/rxjs/commit/741a136))

### BREAKING CHANGES

- **concat:** Generic signature changed. Recommend not explicitly passing generics, just let inference do its job. If you must, cast with `as`.
- **of:** Generic signature changed, do not specify generics, allow them to be inferred or use `as`
- **of:** Use with more than 9 arguments, where the last argument is a `SchedulerLike` may result in the wrong type which includes the `SchedulerLike`, even though the run time implementation does not support that. Developers should be using `scheduled` instead
- **TS:** RxJS requires TS 3.5
- **rxjs-compat:** `rxjs/Rx` is no longer a valid import site.
- **rxjs-compat:** `rxjs-compat` is not published for v7 (yet)
- **race:** `race()` will no longer subscribe to subsequent observables if a provided source synchronously errors or completes. This means side effects that might have occurred during subscription in those rare cases will no longer occur.

## [6.5.3](https://github.com/reactivex/rxjs/compare/6.5.2...6.5.3) (2019-09-03)

### Bug Fixes

- **general:** Refactor modules so they don't show side effects in some tools ([#4769](https://github.com/reactivex/rxjs/issues/4769)) ([9829c5e0](https://github.com/reactivex/rxjs/commit/9829c5e0))
- **defer:** restrict allowed factory types ([#4835](https://github.com/reactivex/rxjs/issues/4835)) ([40a22096](https://github.com/reactivex/rxjs/commit/40a22096))

## [6.5.2](https://github.com/reactivex/rxjs/compare/6.5.0...6.5.2) (2019-05-10)

### Bug Fixes

- **endWith:** wrap args - they are not observables - in of before concatenating ([#4735](https://github.com/reactivex/rxjs/issues/4735)) ([986be2f](https://github.com/reactivex/rxjs/commit/986be2f))
- **forkJoin:** test for object literal ([#4741](https://github.com/reactivex/rxjs/issues/4741)) ([c11e1b3](https://github.com/reactivex/rxjs/commit/c11e1b3)), closes [#4737](https://github.com/reactivex/rxjs/issues/4737) [#4737](https://github.com/reactivex/rxjs/issues/4737)
- **Notification:** replace const enum ([#4556](https://github.com/reactivex/rxjs/issues/4556)) ([e460eec](https://github.com/reactivex/rxjs/commit/e460eec)), closes [#4538](https://github.com/reactivex/rxjs/issues/4538)
- **of:** remove deprecation comment to prevent false positive warning ([#4724](https://github.com/reactivex/rxjs/issues/4724)) ([da69c16](https://github.com/reactivex/rxjs/commit/da69c16))
- **pairwise:** make it recursion-proof ([#4743](https://github.com/reactivex/rxjs/issues/4743)) ([21ab261](https://github.com/reactivex/rxjs/commit/21ab261))
- **scan:** fixed declarations to properly support different return types ([#4598](https://github.com/reactivex/rxjs/issues/4598)) ([126d2b6](https://github.com/reactivex/rxjs/commit/126d2b6))
- **Subscription:** Return Empty when teardown === null ([#4575](https://github.com/reactivex/rxjs/issues/4575)) ([ffc4e68](https://github.com/reactivex/rxjs/commit/ffc4e68))
- **throttleTime:** emit single value with trailing enabled ([#4564](https://github.com/reactivex/rxjs/issues/4564)) ([fd690a6](https://github.com/reactivex/rxjs/commit/fd690a6)), closes [#2859](https://github.com/reactivex/rxjs/issues/2859) [#4491](https://github.com/reactivex/rxjs/issues/4491)
- **umd:** export fetch namespace ([#4738](https://github.com/reactivex/rxjs/issues/4738)) ([7926122](https://github.com/reactivex/rxjs/commit/7926122))
- **fromFetch:** don't abort if fetch resolves ([#4742](https://github.com/reactivex/rxjs/issues/4742) ([ed8d771](https://github.com/reactivex/rxjs/commit/ed8d771))

## [6.5.1](https://github.com/reactivex/rxjs/compare/6.5.0...6.5.1) (2019-04-23)

### Bug Fixes

- **Notification:** replace const enum ([#4556](https://github.com/reactivex/rxjs/issues/4556)) ([e460eec](https://github.com/reactivex/rxjs/commit/e460eec)), closes [#4538](https://github.com/reactivex/rxjs/issues/4538)
- **throttleTime:** emit single value with trailing enabled ([#4564](https://github.com/reactivex/rxjs/issues/4564)) ([fd690a6](https://github.com/reactivex/rxjs/commit/fd690a6)), closes [#2859](https://github.com/reactivex/rxjs/issues/2859) [#4491](https://github.com/reactivex/rxjs/issues/4491)

# [6.5.0](https://github.com/reactivex/rxjs/compare/6.4.0...6.5.0) (2019-04-23)

### Bug Fixes

- **docs-app:** remove stopWordFilter from lunr pipeline ([#4536](https://github.com/reactivex/rxjs/issues/4536)) ([9eaebd4](https://github.com/reactivex/rxjs/commit/9eaebd4))
- **dtslint:** disable tests that break in TS@next ([#4705](https://github.com/reactivex/rxjs/issues/4705)) ([ecc73d2](https://github.com/reactivex/rxjs/commit/ecc73d2))
- **index:** export NotificationKind ([#4514](https://github.com/reactivex/rxjs/issues/4514)) ([7125355](https://github.com/reactivex/rxjs/commit/7125355)), closes [#4513](https://github.com/reactivex/rxjs/issues/4513)
- **race:** better typings ([#4643](https://github.com/reactivex/rxjs/issues/4643)) ([fb9bc48](https://github.com/reactivex/rxjs/commit/fb9bc48)), closes [#4390](https://github.com/reactivex/rxjs/issues/4390) [#4642](https://github.com/reactivex/rxjs/issues/4642)
- **throwIfEmpty:** ensure result is retry-able ([c4f44b9](https://github.com/reactivex/rxjs/commit/c4f44b9))
- **types:** Fixed signature for onErrorResumeNext ([#4603](https://github.com/reactivex/rxjs/issues/4603)) ([4dd0be0](https://github.com/reactivex/rxjs/commit/4dd0be0))

### Features

- **combineLatest:** deprecated rest argument and scheduler signatures ([#4641](https://github.com/reactivex/rxjs/issues/4641)) ([6661c79](https://github.com/reactivex/rxjs/commit/6661c79)), closes [#4640](https://github.com/reactivex/rxjs/issues/4640)
- **fromFetch:** We now export a `fromFetch` static observable creation method from `rxjs/fetch`. Mirrors native `fetch` only it's lazy and cancellable via `Observable` interface. ([#4702](https://github.com/reactivex/rxjs/issues/4702)) ([5a1ef86](https://github.com/reactivex/rxjs/commit/5a1ef86))
- **forkJoin:** accepts a dictionary of sources ([#4640](https://github.com/reactivex/rxjs/issues/4640)) ([b5a2ac9](https://github.com/reactivex/rxjs/commit/b5a2ac9))
- **partition:** new `partition` observable creation function. Old `partition` operator is deprecated ([#4419](https://github.com/reactivex/rxjs/issues/4419)) ([#4685](https://github.com/reactivex/rxjs/issues/4685)) ([d5d6980](https://github.com/reactivex/rxjs/commit/d5d6980))
- **scheduled:** Add `scheduled` creation function to use to create scheduled observable of values. Deprecate scheduled versions of `from`, `range`, et al. ([#4595](https://github.com/reactivex/rxjs/issues/4595)) ([f57e1fc](https://github.com/reactivex/rxjs/commit/f57e1fc))

### Performance Improvements

- **Subscription:** improve parent management ([#4526](https://github.com/reactivex/rxjs/issues/4526)) ([06f1a25](https://github.com/reactivex/rxjs/commit/06f1a25))

# [6.4.0](https://github.com/reactivex/rxjs/compare/6.3.3...6.4.0) (2019-01-30)

### Bug Fixes

- **ajax:** Fix case-insensitive headers in HTTP request ([#4453](https://github.com/reactivex/rxjs/issues/4453)) ([673bf47](https://github.com/reactivex/rxjs/commit/673bf47))
- **bundle:** closure to not rewrite polyfills for minification ([#4487](https://github.com/reactivex/rxjs/issues/4487)) ([a1fedb9](https://github.com/reactivex/rxjs/commit/a1fedb9))
- **bundle:** don't export `operators` twice ([#4310](https://github.com/reactivex/rxjs/issues/4310)) ([2399f6e](https://github.com/reactivex/rxjs/commit/2399f6e))
- **combineLatest:** improve typings for combineLatest ([#4470](https://github.com/reactivex/rxjs/issues/4470)) ([40c3d9f](https://github.com/reactivex/rxjs/commit/40c3d9f))
- **compat:** remove internal from import locations ([#4498](https://github.com/reactivex/rxjs/issues/4498)) ([a6c0017](https://github.com/reactivex/rxjs/commit/a6c0017)), closes [#4070](https://github.com/reactivex/rxjs/issues/4070)
- **endWith:** ability to endWith different types ([#4183](https://github.com/reactivex/rxjs/issues/4183)) ([#4185](https://github.com/reactivex/rxjs/issues/4185)) ([83533d1](https://github.com/reactivex/rxjs/commit/83533d1))
- **fromEventPattern:** improve typings for fromEventPattern ([#4496](https://github.com/reactivex/rxjs/issues/4496)) ([037f53d](https://github.com/reactivex/rxjs/commit/037f53d))
- **Observable:** Fix Observable.subscribe to add operator TeardownLogic to returned Subscription. ([#4434](https://github.com/reactivex/rxjs/issues/4434)) ([f28955f](https://github.com/reactivex/rxjs/commit/f28955f))
- **subscribe:** Deprecate null starting parameter signatures for subscribe ([#4202](https://github.com/reactivex/rxjs/issues/4202)) ([c85ddf6](https://github.com/reactivex/rxjs/commit/c85ddf6))
- **combineLatest:** support passing union types ([ffda319](https://github.com/reactivex/rxjs/commit/ffda319))
- **from:** support passing union types ([eb1d596](https://github.com/reactivex/rxjs/commit/eb1d596))
- **withLatestFrom:** support passing union types ([1e19a24](https://github.com/reactivex/rxjs/commit/1e19a24))
- **zip:** support passing union types ([0d87f52](https://github.com/reactivex/rxjs/commit/0d87f52))
- **multicast:** support returning union types from projection ([e9e9041](https://github.com/reactivex/rxjs/commit/e9e9041))
- **exhaustMap:** support returning union types from projection ([ff1f5dc](https://github.com/reactivex/rxjs/commit/ff1f5dc))
- **merge:** support union type inference for merge operators ([c2ac39c](https://github.com/reactivex/rxjs/commit/c2ac39c))
- **catchError:** support union type returns ([8350622](https://github.com/reactivex/rxjs/commit/8350622))
- **switchMap:** support union type returns ([32d35fd](https://github.com/reactivex/rxjs/commit/32d35fd))
- **defer:** support union types passed ([5aea50e](https://github.com/reactivex/rxjs/commit/5aea50e))
- **race:** Update typings to support proper return types ([#4465](https://github.com/reactivex/rxjs/issues/4465)) ([0042846](https://github.com/reactivex/rxjs/commit/0042846))
- **VirtualTimeScheduler:** rework flush so it won't lose actions ([#4433](https://github.com/reactivex/rxjs/issues/4433)) ([d068bc9](https://github.com/reactivex/rxjs/commit/d068bc9))
- **WebSocketSubject:** fix subject failing to close socket ([#4446](https://github.com/reactivex/rxjs/issues/4446)) ([dcfa52b](https://github.com/reactivex/rxjs/commit/dcfa52b))

### Features

- **shareReplay:** Add configuration object for named arguments, and add argument to support unsubscribing from source observable by `refCount` when all resulting subscriptions have unsubscribed. The default behavior is to leave the source subscription running.
- **mergeScan:** Add index to the accumulator function ([#4458](https://github.com/reactivex/rxjs/issues/4458)) ([f5e143d](https://github.com/reactivex/rxjs/commit/f5e143d)), closes [#4441](https://github.com/reactivex/rxjs/issues/4441)
- **range:** accept one argument ([#4360](https://github.com/reactivex/rxjs/issues/4360)) ([a388578](https://github.com/reactivex/rxjs/commit/a388578))
- **takeWhile:** add an `inclusive` option to the operator which causes to emit final value ([#4115](https://github.com/reactivex/rxjs/issues/4115)) ([6e7f407](https://github.com/reactivex/rxjs/commit/6e7f407))

### Performance Improvements

- **internal:** optimize Subscription#add() for the common case ([#4489](https://github.com/reactivex/rxjs/issues/4489)) ([bdd201c](https://github.com/reactivex/rxjs/commit/bdd201c))
- **internal:** use strict equality for isObject() ([#4493](https://github.com/reactivex/rxjs/issues/4493)) ([fc84a00](https://github.com/reactivex/rxjs/commit/fc84a00))
- **Subscription:** use `instanceof` to avoid megamorphic LoadIC ([#4499](https://github.com/reactivex/rxjs/issues/4499)) ([065b4e3](https://github.com/reactivex/rxjs/commit/065b4e3))

<a name="6.3.3"></a>

## [6.3.3](https://github.com/reactivex/rxjs/compare/6.3.2...6.3.3) (2018-09-25)

### Bug Fixes

- **pipe:** align static pipe to Observable pipe rest parameters overl… ([#4112](https://github.com/reactivex/rxjs/issues/4112)) ([8c607e9](https://github.com/reactivex/rxjs/commit/8c607e9)), closes [#4109](https://github.com/reactivex/rxjs/issues/4109) [#4109](https://github.com/reactivex/rxjs/issues/4109)
- **RxJS:** each instance of RxJS now has a unique Subscriber symbol ([0972c56](https://github.com/reactivex/rxjs/commit/0972c56))
- **subscribe:** report errors that occur in subscribe after the initial error ([#4089](https://github.com/reactivex/rxjs/issues/4089)) ([9b4b2bc](https://github.com/reactivex/rxjs/commit/9b4b2bc)), closes [#3803](https://github.com/reactivex/rxjs/issues/3803)
- **Subscriber:** Can no longer subscribe to itself in a circular manner ([#4106](https://github.com/reactivex/rxjs/issues/4106)) ([e623ec6](https://github.com/reactivex/rxjs/commit/e623ec6)), closes [#4095](https://github.com/reactivex/rxjs/issues/4095)
- **Subscriber:** use only local Subscriber instances ([50ee0a7](https://github.com/reactivex/rxjs/commit/50ee0a7))
- **TypeScript:** ensure RxJS builds with TS@next as well ([f03e790](https://github.com/reactivex/rxjs/commit/f03e790))

<a name="6.3.2"></a>

## [6.3.2](https://github.com/reactivex/rxjs/compare/6.3.1...6.3.2) (2018-09-04)

### Bug Fixes

- **node:** will no longer error mixing RxJS 6.3 and 6.2 ([#4078](https://github.com/reactivex/rxjs/issues/4078)) ([69d9ccf](https://github.com/reactivex/rxjs/commit/69d9ccf)), closes [#4077](https://github.com/reactivex/rxjs/issues/4077)

<a name="6.3.1"></a>

## [6.3.1](https://github.com/reactivex/rxjs/compare/6.3.0...6.3.1) (2018-08-31)

### Bug Fixes

- **mergeMap:** fix nested mergeMaps ([#4072](https://github.com/reactivex/rxjs/issues/4072)) ([0ab701b](https://github.com/reactivex/rxjs/commit/0ab701b)), closes [#4071](https://github.com/reactivex/rxjs/issues/4071)

<a name="6.3.0"></a>

# [6.3.0](https://github.com/reactivex/rxjs/compare/6.2.2...6.3.0) (2018-08-30)

### Bug Fixes

- **find:** unsubscribe from source when found ([#3968](https://github.com/reactivex/rxjs/issues/3968)) ([fd01f7b](https://github.com/reactivex/rxjs/commit/fd01f7b))
- convert [@internal](https://github.com/internal) comment to JSDoc ([#3932](https://github.com/reactivex/rxjs/issues/3932)) ([f8a9d6e](https://github.com/reactivex/rxjs/commit/f8a9d6e))
- **AjaxObservable:** notify with error if fails to parse json response ([#3139](https://github.com/reactivex/rxjs/issues/3139)) ([d8231e2](https://github.com/reactivex/rxjs/commit/d8231e2)), closes [#3138](https://github.com/reactivex/rxjs/issues/3138)
- **catchError:** stop listening to a synchronous inner-obervable when unsubscribed ([456ef33](https://github.com/reactivex/rxjs/commit/456ef33))
- **distinctUntilKeyChanged:** improved key typing with keyof T ([#3988](https://github.com/reactivex/rxjs/issues/3988)) ([4ec4ff1](https://github.com/reactivex/rxjs/commit/4ec4ff1))
- **exhaustMap:** stop listening to a synchronous inner-obervable when unsubscribed ([ee1a339](https://github.com/reactivex/rxjs/commit/ee1a339))
- **find:** add undefined to return type ([#3970](https://github.com/reactivex/rxjs/issues/3970)) ([5a6c90f](https://github.com/reactivex/rxjs/commit/5a6c90f)), closes [#3969](https://github.com/reactivex/rxjs/issues/3969)
- **IE10:** Remove dependency on Object.setPrototypeOf ([#3967](https://github.com/reactivex/rxjs/issues/3967)) ([5c52a73](https://github.com/reactivex/rxjs/commit/5c52a73)), closes [#3966](https://github.com/reactivex/rxjs/issues/3966)
- **mergeAll:** add source subscription to composite before actually subscribing ([#2479](https://github.com/reactivex/rxjs/issues/2479)) ([40852ff](https://github.com/reactivex/rxjs/commit/40852ff)), closes [#2476](https://github.com/reactivex/rxjs/issues/2476)
- **mergeScan:** stop listening to a synchronous inner-obervable when unsubscribed ([c4002f3](https://github.com/reactivex/rxjs/commit/c4002f3))
- **Observable:** forEach will no longer next values after an error ([b4bad1f](https://github.com/reactivex/rxjs/commit/b4bad1f))
- **Observable:** use more granular Observable exports in compat mode ([#3974](https://github.com/reactivex/rxjs/issues/3974)) ([3f75564](https://github.com/reactivex/rxjs/commit/3f75564))
- **onErrorResumeNext:** stop listening to a synchronous inner-obervable when unsubscribed ([1d14277](https://github.com/reactivex/rxjs/commit/1d14277))
- **pipe:** replace rest parameters overload ([#3945](https://github.com/reactivex/rxjs/issues/3945)) ([872b0ec](https://github.com/reactivex/rxjs/commit/872b0ec)), closes [#3841](https://github.com/reactivex/rxjs/issues/3841)
- **skipUntil:** stop listening to a synchronous notifier after its first nexted value ([1c257db](https://github.com/reactivex/rxjs/commit/1c257db))
- **startWith:** allow empty type signature and passing a different type ([b7866a0](https://github.com/reactivex/rxjs/commit/b7866a0))
- **subscribable:** make subscribe() signature match Observable ([#4050](https://github.com/reactivex/rxjs/issues/4050)) ([865d8d7](https://github.com/reactivex/rxjs/commit/865d8d7)), closes [#3891](https://github.com/reactivex/rxjs/issues/3891)
- **subscriber:** unsubscribe parents on error/complete ([ad8131b](https://github.com/reactivex/rxjs/commit/ad8131b))
- **switchMap:** stop listening to a synchronous inner-obervable when unsubscribed ([260d52a](https://github.com/reactivex/rxjs/commit/260d52a))
- **takeUntil:** takeUntil should subscribe to the source if notifier sync completes without emitting ([#4039](https://github.com/reactivex/rxjs/issues/4039)) ([21fd0b4](https://github.com/reactivex/rxjs/commit/21fd0b4)), closes [#3504](https://github.com/reactivex/rxjs/issues/3504)
- **testscheduler:** type arguments to Observable creation functions ([#3928](https://github.com/reactivex/rxjs/issues/3928)) ([0e30ef1](https://github.com/reactivex/rxjs/commit/0e30ef1))

### Features

- **delayWhen:** add index to the selector function ([#2473](https://github.com/reactivex/rxjs/issues/2473)) ([0979d31](https://github.com/reactivex/rxjs/commit/0979d31))
- **forEach:** deprecating passing promise constructor ([5178ab9](https://github.com/reactivex/rxjs/commit/5178ab9))
- **TestScheduler:** Add subscription schedule to expectObservable ([#3997](https://github.com/reactivex/rxjs/issues/3997)) ([0d20255](https://github.com/reactivex/rxjs/commit/0d20255))

<a name="6.2.2"></a>

## [6.2.2](https://github.com/reactivex/rxjs/compare/6.2.1...6.2.2) (2018-07-13)

### Bug Fixes

- **first:** improved type gaurds for TypeScript ([3e12f7a](https://github.com/reactivex/rxjs/commit/3e12f7a))
- **last:** improved type gaurds for TypeScript ([3e12f7a](https://github.com/reactivex/rxjs/commit/3e12f7a))

<a name="6.2.1"></a>

## [6.2.1](https://github.com/reactivex/rxjs/compare/6.2.0...6.2.1) (2018-06-12)

### Bug Fixes

- **ci:** do not trigger postbuild script on PR ([f82c085](https://github.com/reactivex/rxjs/commit/f82c085))
- **delayWhen:** Emit source value if duration selector completes synchronously ([#3664](https://github.com/reactivex/rxjs/issues/3664)) ([2c43af7](https://github.com/reactivex/rxjs/commit/2c43af7)), closes [#3663](https://github.com/reactivex/rxjs/issues/3663)
- **docs:** fix broken github links ([#3802](https://github.com/reactivex/rxjs/issues/3802)) ([9f9bf9b](https://github.com/reactivex/rxjs/commit/9f9bf9b))
- **docs:** fix code examples ([#3784](https://github.com/reactivex/rxjs/issues/3784)) ([a95441b](https://github.com/reactivex/rxjs/commit/a95441b))
- **from:** Objects implementing Symbol.observable take precedence over other types ([80ceea0](https://github.com/reactivex/rxjs/commit/80ceea0))
- **fromEvent:** Support React Native and node-compatible event sources. ([#3821](https://github.com/reactivex/rxjs/issues/3821)) ([1969f18](https://github.com/reactivex/rxjs/commit/1969f18))
- **Observable.prototype.pipe:** TS typings now more correct for >8 parameters ([#3789](https://github.com/reactivex/rxjs/issues/3789)) ([ad010ea](https://github.com/reactivex/rxjs/commit/ad010ea))
- **subscribe:** ignore syncError when deprecated ([#3749](https://github.com/reactivex/rxjs/issues/3749)) ([f94560c](https://github.com/reactivex/rxjs/commit/f94560c))
- **Symbol.observable:** make observable declaration readonly ([#3697](https://github.com/reactivex/rxjs/issues/3697)) ([#3773](https://github.com/reactivex/rxjs/issues/3773)) ([e1c203f](https://github.com/reactivex/rxjs/commit/e1c203f))
- **TypeScript:** resolved typings issue for TS 3.0 ([bf2cdeb](https://github.com/reactivex/rxjs/commit/bf2cdeb))
- **typings:** allow bufferCreationInterval null for bufferTime ([#3734](https://github.com/reactivex/rxjs/issues/3734)) ([0bda9cd](https://github.com/reactivex/rxjs/commit/0bda9cd)), closes [#3728](https://github.com/reactivex/rxjs/issues/3728)

### Performance Improvements

- remove comments from js-files ([#3760](https://github.com/reactivex/rxjs/issues/3760)) ([bb2c334](https://github.com/reactivex/rxjs/commit/bb2c334))

<a name="6.2.0"></a>

# [6.2.0](https://github.com/ReactiveX/RxJS/compare/6.1.0...6.2.0) (2018-05-22)

### Bug Fixes

- **ajax:** Handle timeouts as errors ([#3653](https://github.com/ReactiveX/RxJS/issues/3653)) ([e4128ea](https://github.com/ReactiveX/RxJS/commit/e4128ea))
- **ajax:** RxJS v6 TimeoutError is missing name property ([576d943](https://github.com/ReactiveX/RxJS/commit/576d943))
- **isObservable:** Fix throwing error when testing isObservable(null) ([#3688](https://github.com/ReactiveX/RxJS/issues/3688)) ([c9acc61](https://github.com/ReactiveX/RxJS/commit/c9acc61))
- **range:** Range should be same for every subscriber ([#3707](https://github.com/ReactiveX/RxJS/issues/3707)) ([9642133](https://github.com/ReactiveX/RxJS/commit/9642133))
- **skipUntil:** fix skipUntil when innerSubscription is null ([#3686](https://github.com/ReactiveX/RxJS/issues/3686)) ([4226432](https://github.com/ReactiveX/RxJS/commit/4226432))
- **TestScheduler:** restore run changes upon error ([27cb9b6](https://github.com/ReactiveX/RxJS/commit/27cb9b6))
- **TimeoutError:** Add name to TimeoutError ([44042d0](https://github.com/ReactiveX/RxJS/commit/44042d0))
- **WebSocketSubject:** Check to see if WebSocket exists in global scope ([#3694](https://github.com/ReactiveX/RxJS/issues/3694)) ([2db0788](https://github.com/ReactiveX/RxJS/commit/2db0788))

### Features

- **endWith:** add new operator endWith ([#3679](https://github.com/ReactiveX/RxJS/issues/3679)) ([537fe7d](https://github.com/ReactiveX/RxJS/commit/537fe7d))

<a name="6.1.0"></a>

# [6.1.0](https://github.com/ReactiveX/RxJS/compare/6.0.0...6.1.0) (2018-05-03)

### Bug Fixes

- **audit:** will not crash if duration is synchronous ([#3608](https://github.com/ReactiveX/RxJS/issues/3608)) ([76b7e27](https://github.com/ReactiveX/RxJS/commit/76b7e27)), closes [#2743](https://github.com/ReactiveX/RxJS/issues/2743)
- **delay:** fix memory leak ([#3605](https://github.com/ReactiveX/RxJS/issues/3605)) ([96f05b0](https://github.com/ReactiveX/RxJS/commit/96f05b0))

### Features

- **isObservable:** a new method for checking to see if an object is an RxJS Observable ([edb33e5](https://github.com/ReactiveX/RxJS/commit/edb33e5))

<a name="6.0.0"></a>

# [6.0.0](https://github.com/ReactiveX/RxJS/compare/6.0.0-uncanny-rc.7...v6.0.0) (2018-04-24)

### Bug Fixes

- **websocket:** no longer throws errors in operators applied to it ([#3577](https://github.com/ReactiveX/RxJS/issues/3577)) ([cb38ddf](https://github.com/ReactiveX/RxJS/commit/cb38ddf))

### Code Refactoring

- **webSocket:** rename back to webSocket ala 5.0 ([#3590](https://github.com/ReactiveX/RxJS/issues/3590)) ([d5658fe](https://github.com/ReactiveX/RxJS/commit/d5658fe))

### Features

- **testing:** Add testScheduler.run() helper ([2d5b3b2](https://github.com/ReactiveX/RxJS/commit/2d5b3b2))
- **testing:** testScheduler.run() supports time progression syntax ([9322b7d](https://github.com/ReactiveX/RxJS/commit/9322b7d))

### BREAKING CHANGES

- **webSocket:** UNBREAKING websocket to be named `webSocket` again, just like it was in 5.0. Now you should import from `rxjs/webSocket`

<a name="6.0.0-uncanny-rc.7"></a>

# [6.0.0-uncanny-rc.7](https://github.com/ReactiveX/RxJS/compare/6.0.0-ucandoit-rc.6...v6.0.0-uncanny-rc.7) (2018-04-13)

### Bug Fixes

- **interop:** functions with `[Symbol.observable]` on them will now be accepted in operators like `mergeMap`, `from`, etc ([#3562](https://github.com/ReactiveX/RxJS/issues/3562)) ([c9570df](https://github.com/ReactiveX/RxJS/commit/c9570df))
- **migrations:** change the version the migration applies to ([#3564](https://github.com/ReactiveX/RxJS/issues/3564)) ([9217a03](https://github.com/ReactiveX/RxJS/commit/9217a03))
- **rxjs:** no longer requires `dom` lib ([#3566](https://github.com/ReactiveX/RxJS/issues/3566)) ([8b33ee2](https://github.com/ReactiveX/RxJS/commit/8b33ee2))
- **throttleTime:** emit throttled values when complete if trailing=true ([#3559](https://github.com/ReactiveX/RxJS/issues/3559)) ([3e846f2](https://github.com/ReactiveX/RxJS/commit/3e846f2)), closes [#3351](https://github.com/ReactiveX/RxJS/issues/3351)
- **websocket:** export WebSocketSubject, WebSocketSubjectConfig from rxjs/websocket ([#3557](https://github.com/ReactiveX/RxJS/issues/3557)) ([c365405](https://github.com/ReactiveX/RxJS/commit/c365405))

<a name="6.0.0-ucandoit-rc.6"></a>

# [6.0.0-ucandoit-rc.6](https://github.com/ReactiveX/RxJS/compare/6.0.0-uber-rc.5...v6.0.0-ucandoit-rc.6) (2018-04-13)

### Bug Fixes

- **migrations:** make sure collection.json is present ([63e10a8](https://github.com/ReactiveX/RxJS/commit/63e10a8))

<a name="6.0.0-uber-rc.5"></a>

# [6.0.0-uber-rc.5](https://github.com/ReactiveX/RxJS/compare/6.0.0-turbo-rc.4...6.0.0-uber-rc.5) (2018-04-13)

### Bug Fixes

- **migrations:** deploy compiled JS rather than just the TS files. ([9aed72f](https://github.com/ReactiveX/RxJS/commit/9aed72f))

<a name="6.0.0-turbo-rc.4"></a>

# [6.0.0-turbo-rc.4](https://github.com/ReactiveX/RxJS/compare/6.0.0-terrific-rc.3...6.0.0-turbo-rc.4) (2018-04-12)

### Bug Fixes

- **groupBy:** reexporting the GroupedObservable type ([#3556](https://github.com/ReactiveX/RxJS/issues/3556)) ([12d4933](https://github.com/ReactiveX/RxJS/commit/12d4933)), closes [#3551](https://github.com/ReactiveX/RxJS/issues/3551)
- **migrations:** build now properly copies migration into package ([#3555](https://github.com/ReactiveX/RxJS/issues/3555)) ([329a145](https://github.com/ReactiveX/RxJS/commit/329a145))

<a name="6.0.0-terrific-rc.3"></a>

# [6.0.0-terrific-rc.3](https://github.com/ReactiveX/RxJS/compare/6.0.0-tenacious-rc.2...v6.0.0-terrific-rc.3) (2018-04-11)

### Features

- **schematics:** add migration schematics for schematics users ([20a2f07](https://github.com/ReactiveX/RxJS/commit/20a2f07))

<a name="6.0.0-tenacious-rc.2"></a>

# [6.0.0-tenacious-rc.2](https://github.com/ReactiveX/RxJS/compare/6.0.0-tactical-rc.1...v6.0.0-tenacious-rc.2) (2018-04-11)

### Bug Fixes

- **compat:** fix first & last operators so undefined arguments won't create empty values ([#3542](https://github.com/ReactiveX/RxJS/issues/3542)) ([a327db2](https://github.com/ReactiveX/RxJS/commit/a327db2))
- **node/TS:** eliminate incompatable types to protected properties ([#3544](https://github.com/ReactiveX/RxJS/issues/3544)) ([21dd3bd](https://github.com/ReactiveX/RxJS/commit/21dd3bd))

### BREAKING CHANGES

- **NodeJS** Dropping support for non-LTS versions of Node.

<a name="6.0.0-tactical-rc.1"></a>

# [6.0.0-tactical-rc.1](https://github.com/ReactiveX/RxJS/compare/6.0.0-rc.0...6.0.0-tactical-rc.1) (2018-04-07)

Why "tactical"? Because I _TOTALLY MEANT_ to ruin the release names by publishing an amazingly funny April Fool's joke about smooshMap. So this was "tactical". Super tactical. So very tactical.

### Bug Fixes

- **closure-compiler:** adds nocollapse to static members ([#3519](https://github.com/ReactiveX/RxJS/issues/3519)) ([8758a5d](https://github.com/ReactiveX/RxJS/commit/8758a5d))
- **closure-compiler:** remove internal flag from \_isScalar ([#3520](https://github.com/ReactiveX/RxJS/issues/3520)) ([b3a657d](https://github.com/ReactiveX/RxJS/commit/b3a657d))
- **closure-compiler:** remove top level throws ([#3518](https://github.com/ReactiveX/RxJS/issues/3518)) ([b069473](https://github.com/ReactiveX/RxJS/commit/b069473))
- **closure-compiler:** removes bad \[@params](https://github.com/params) comments that caused issues ([#3521](https://github.com/ReactiveX/RxJS/issues/3521)) ([09c874c](https://github.com/ReactiveX/RxJS/commit/09c874c))
- **compat:** deprecate Observable.if/throw ([#3527](https://github.com/ReactiveX/RxJS/issues/3527)) ([3116275](https://github.com/ReactiveX/RxJS/commit/3116275))
- **compat:** export TeardownLogic ([#3532](https://github.com/ReactiveX/RxJS/issues/3532)) ([0c76e64](https://github.com/ReactiveX/RxJS/commit/0c76e64)), closes [#3531](https://github.com/ReactiveX/RxJS/issues/3531)
- **compat:** remove observable/scalar deep import as it wasn't previously available ([4566001](https://github.com/ReactiveX/RxJS/commit/4566001))
- **Scheduler:** export but deprecate ([#3522](https://github.com/ReactiveX/RxJS/issues/3522)) ([a3e1fb8](https://github.com/ReactiveX/RxJS/commit/a3e1fb8))
- **skipUntil:** properly manages notifier subscription ([889f84a](https://github.com/ReactiveX/RxJS/commit/889f84a)), closes [#1886](https://github.com/ReactiveX/RxJS/issues/1886)
- fix type mismatch in NodeStyleEventEmitter ([#3530](https://github.com/ReactiveX/RxJS/issues/3530)) ([3f51ddd](https://github.com/ReactiveX/RxJS/commit/3f51ddd))
- **sourcemaps:** fix mappings for source maps so they will work ([#3523](https://github.com/ReactiveX/RxJS/issues/3523)) ([32e7f75](https://github.com/ReactiveX/RxJS/commit/32e7f75)), closes [#3479](https://github.com/ReactiveX/RxJS/issues/3479)

### Features

- **compat:** add Observable extension classes with static create() ([ecd7f68](https://github.com/ReactiveX/RxJS/commit/ecd7f68))
- **compat:** add rxjs/interfaces exports ([ba5c266](https://github.com/ReactiveX/RxJS/commit/ba5c266))

<a name="6.0.0-rc.0"></a>

# [6.0.0-rc.0](https://github.com/ReactiveX/RxJS/compare/6.0.0-beta.4...6.0.0-rc.0) (2018-03-31)

### Bug Fixes

- **ajax:** properly encode body with form data that includes URLs ([#3502](https://github.com/ReactiveX/RxJS/issues/3502)) ([4455d21](https://github.com/ReactiveX/RxJS/commit/4455d21)), closes [#2399](https://github.com/ReactiveX/RxJS/issues/2399)
- **bindNodeCallback:** better type inference ([932bb7a](https://github.com/ReactiveX/RxJS/commit/932bb7a))
- **elementAt:** now allows falsy defaultValues ([13706e7](https://github.com/ReactiveX/RxJS/commit/13706e7))
- **lint_perf:** fix lint issues with newer perf tests ([1013754](https://github.com/ReactiveX/RxJS/commit/1013754))
- **throttle:** now properly trailing throttles for individual values ([#3505](https://github.com/ReactiveX/RxJS/issues/3505)) ([3db18d1](https://github.com/ReactiveX/RxJS/commit/3db18d1)), closes [#2864](https://github.com/ReactiveX/RxJS/issues/2864)

### Features

- **takeUntil:** no longer subscribes to source if notifier synchronously emits ([#3504](https://github.com/ReactiveX/RxJS/issues/3504)) ([7b8a3e3](https://github.com/ReactiveX/RxJS/commit/7b8a3e3)), closes [#2189](https://github.com/ReactiveX/RxJS/issues/2189)

### Performance Improvements

- **pluck,bufferTime,asObservable:** add performance tests for pluck(), bufferTime() and asObservable() operators ([#2491](https://github.com/ReactiveX/RxJS/issues/2491)) ([24506b3](https://github.com/ReactiveX/RxJS/commit/24506b3))
- **ReplaySubject:** slightly improved performance ([#2677](https://github.com/ReactiveX/RxJS/issues/2677)) ([9fea36d](https://github.com/ReactiveX/RxJS/commit/9fea36d))

### BREAKING CHANGES

- **throttle:** This changes the behavior of throttle, in particular
  throttling with both leading and trailing behaviors set to true, to more
  closely match the throttling behavior of lodash and other libraries.
  Throttling now starts immediately after any emission from the
  observable, and values will not be double emitted for both leading and
  trailing values

<a name="6.0.0-beta.4"></a>

# [6.0.0-beta.4](https://github.com/ReactiveX/RxJS/compare/6.0.0-beta.3...v6.0.0-beta.4) (2018-03-29)

### Bug Fixes

- **bindCallback:** add better type overloads ([#3480](https://github.com/ReactiveX/RxJS/issues/3480)) ([037cf34](https://github.com/ReactiveX/RxJS/commit/037cf34))
- **compat:** add IScheduler to compat/Scheduler ([0a67df6](https://github.com/ReactiveX/RxJS/commit/0a67df6))

### Features

- **compat:** add all utilities to internal-compatibility ([a9ecfe7](https://github.com/ReactiveX/RxJS/commit/a9ecfe7))
- **websocket:** Add serializer/deserializer config settings ([#3489](https://github.com/ReactiveX/RxJS/issues/3489)) ([8d44124](https://github.com/ReactiveX/RxJS/commit/8d44124))

### BREAKING CHANGES

- **websocket:** WebSocketSubject will now JSON serialize all messages sent over it by default, to return to the old behavior, pass a config setting of `serializer: x => x` like so: `websocket({ url, serializer: x => x })`

<a name="6.0.0-beta.3"></a>

# [6.0.0-beta.3](https://github.com/ReactiveX/RxJS/compare/6.0.0-beta.1...6.0.0-beta.3) (2018-03-27)

### Bug Fixes

- **build:** update build-optimizer and point to correct sources ([6717a01](https://github.com/ReactiveX/RxJS/commit/6717a01))
- **node:** Subscriber no longer trampled if from another copy of rxjs ([371b658](https://github.com/ReactiveX/RxJS/commit/371b658))
- **Observable:** empty ctor returns valid Observable ([#3464](https://github.com/ReactiveX/RxJS/issues/3464)) ([58b8ebc](https://github.com/ReactiveX/RxJS/commit/58b8ebc))
- **subscribeOn:** add subscribeOn back to the distribution ([d6556f2](https://github.com/ReactiveX/RxJS/commit/d6556f2))

<a name="6.0.0-beta.2"></a>

# [6.0.0-beta.2](https://github.com/ReactiveX/RxJS/compare/6.0.0-beta.1...6.0.0-beta.2) (2018-03-24)

### Bug Fixes

- **build:** update build-optimizer and point to correct sources ([6717a01](https://github.com/ReactiveX/RxJS/commit/6717a01))
- **Observable:** empty ctor returns valid Observable ([#3464](https://github.com/ReactiveX/RxJS/issues/3464)) ([58b8ebc](https://github.com/ReactiveX/RxJS/commit/58b8ebc))
- **subscribeOn:** add subscribeOn back to the distribution ([d6556f2](https://github.com/ReactiveX/RxJS/commit/d6556f2))

<a name="6.0.0-beta.1"></a>

# [6.0.0-beta.1](https://github.com/ReactiveX/RxJS/compare/6.0.0-beta.0...v6.0.0-beta.1) (2018-03-21)

### Bug Fixes

- remove duplicate Subscribable<T> interface declaration ([#3450](https://github.com/ReactiveX/RxJS/issues/3450)) ([ac78d89](https://github.com/ReactiveX/RxJS/commit/ac78d89))
- **compat:** add package.json for internal-compatibility package ([#3455](https://github.com/ReactiveX/RxJS/issues/3455)) ([3b306ed](https://github.com/ReactiveX/RxJS/commit/3b306ed))
- **config.useDeprecatedSynchronousErrorThrowing:** reentrant error throwing no longer trapped ([#3449](https://github.com/ReactiveX/RxJS/issues/3449)) ([0892a2d](https://github.com/ReactiveX/RxJS/commit/0892a2d)), closes [#3161](https://github.com/ReactiveX/RxJS/issues/3161)

### Features

- **compat:** add interfaces export ([d8f8122](https://github.com/ReactiveX/RxJS/commit/d8f8122))
- **compat:** add rxjs/observable/dom/\* APIs to compatibility package ([d9a618f](https://github.com/ReactiveX/RxJS/commit/d9a618f))

<a name="6.0.0-beta.0"></a>

# [6.0.0-beta.0](https://github.com/ReactiveX/RxJS/compare/6.0.0-alpha.3...6.0.0-beta.0) (2018-03-16)

### Bug Fixes

- **AjaxObservable:** 1xx,2xx,3xx requests shouldn't error, only 4xx,5xx ([#3438](https://github.com/ReactiveX/RxJS/issues/3438)) ([2128932](https://github.com/ReactiveX/RxJS/commit/2128932))
- **compat:** adjustments to get rxjs-compat to build correctly ([dea6964](https://github.com/ReactiveX/RxJS/commit/dea6964))
- **config:** expose configuration via rxjs exports ([#3441](https://github.com/ReactiveX/RxJS/issues/3441)) ([4287424](https://github.com/ReactiveX/RxJS/commit/4287424))
- **config:** make sure that Promise config is undefined initially ([#3440](https://github.com/ReactiveX/RxJS/issues/3440)) ([469afe8](https://github.com/ReactiveX/RxJS/commit/469afe8))
- **ESM:** Add [operators|ajax|websocket|testing]/package.json for ESM support, fixes [#3227](https://github.com/ReactiveX/RxJS/issues/3227) ([#3356](https://github.com/ReactiveX/RxJS/issues/3356)) ([725dcb4](https://github.com/ReactiveX/RxJS/commit/725dcb4))
- **forkJoin:** fix forkJoin typings for forkJoin(Observable<any>[]) ([#3436](https://github.com/ReactiveX/RxJS/issues/3436)) ([17c7f8f](https://github.com/ReactiveX/RxJS/commit/17c7f8f))
- **fromEvent:** Defines toString to fix Closure compilations ([#3417](https://github.com/ReactiveX/RxJS/issues/3417)) ([1558b43](https://github.com/ReactiveX/RxJS/commit/1558b43))
- **fromEvent:** pass options in unsubscribe ([f1872b0](https://github.com/ReactiveX/RxJS/commit/f1872b0)), closes [#3349](https://github.com/ReactiveX/RxJS/issues/3349)
- **publishReplay:** type inference improved ([#3437](https://github.com/ReactiveX/RxJS/issues/3437)) ([dd7c9f1](https://github.com/ReactiveX/RxJS/commit/dd7c9f1)), closes [#3260](https://github.com/ReactiveX/RxJS/issues/3260)
- **rxjs:** add exports for symbols/interfaces that were missing ([#3380](https://github.com/ReactiveX/RxJS/issues/3380)) ([1622ee0](https://github.com/ReactiveX/RxJS/commit/1622ee0))
- **rxjs:** make sure esm imports from index.js by default, not Rx.js ([#3316](https://github.com/ReactiveX/RxJS/issues/3316)) ([c2b00f4](https://github.com/ReactiveX/RxJS/commit/c2b00f4)), closes [#3315](https://github.com/ReactiveX/RxJS/issues/3315)
- **rxjs:** once again exports custom error types ([#3371](https://github.com/ReactiveX/RxJS/issues/3371)) ([4465a9f](https://github.com/ReactiveX/RxJS/commit/4465a9f))
- **rxjs:** remove types.ts importing from itself. ([#3383](https://github.com/ReactiveX/RxJS/issues/3383)) ([8fd50ad](https://github.com/ReactiveX/RxJS/commit/8fd50ad))
- **spec:** get tests running using compatibility package ([916e968](https://github.com/ReactiveX/RxJS/commit/916e968))
- correct internal module paths to be systemjs compatible ([#3412](https://github.com/ReactiveX/RxJS/issues/3412)) ([35abc9d](https://github.com/ReactiveX/RxJS/commit/35abc9d))
- **Symbol.iterator:** correctly handle case where Symbol constructor itself is not defined ([#3394](https://github.com/ReactiveX/RxJS/issues/3394)) ([6725be1](https://github.com/ReactiveX/RxJS/commit/6725be1))
- **typings:** fixed some cases where multicast and publish would not return a ConnectableObservable ([#3320](https://github.com/ReactiveX/RxJS/issues/3320)) ([ddffecc](https://github.com/ReactiveX/RxJS/commit/ddffecc))
- reexport Symbol.observable typings patch ([4c4d7b0](https://github.com/ReactiveX/RxJS/commit/4c4d7b0))
- remove the root operators.ts because it overshadows operators/package.json ([184b6d4](https://github.com/ReactiveX/RxJS/commit/184b6d4))

### Code Refactoring

- **Observable.if:** remove ts hacks from Observable ([f46f261](https://github.com/ReactiveX/RxJS/commit/f46f261))
- **Rx.ts:** move Rx.ts to internal ([#3400](https://github.com/ReactiveX/RxJS/issues/3400)) ([7ad2119](https://github.com/ReactiveX/RxJS/commit/7ad2119))

### Features

- **ajax:** default to opting into CORS ([#3442](https://github.com/ReactiveX/RxJS/issues/3442)) ([aa3bf57](https://github.com/ReactiveX/RxJS/commit/aa3bf57)), closes [#3273](https://github.com/ReactiveX/RxJS/issues/3273)
- **bindCallback:** remove result selector ([2535641](https://github.com/ReactiveX/RxJS/commit/2535641))
- **bindNodeCallback:** remove resultSelector ([26e6e5c](https://github.com/ReactiveX/RxJS/commit/26e6e5c))
- **compat:** add compatability package definition ([40aca82](https://github.com/ReactiveX/RxJS/commit/40aca82))
- **compat:** add concat operator to compatibility layer ([6e84e78](https://github.com/ReactiveX/RxJS/commit/6e84e78))
- **compat:** add legacy reexport compat layer for 'rxjs/Observable' and other top-level symbols ([70e562b](https://github.com/ReactiveX/RxJS/commit/70e562b))
- **compat:** add Rx.ts to rxjs-compat ([df25de1](https://github.com/ReactiveX/RxJS/commit/df25de1))
- **compat:** combatability mode for combineLatest ([fd86df5](https://github.com/ReactiveX/RxJS/commit/fd86df5))
- **compat:** compatibility mode for merge operator ([ffce980](https://github.com/ReactiveX/RxJS/commit/ffce980))
- **compat:** compatibility mode for zip operator ([9f131d0](https://github.com/ReactiveX/RxJS/commit/9f131d0))
- **compat:** make Rx.ts for compatability layer work as the default for rxjs-compat ([d43a4c2](https://github.com/ReactiveX/RxJS/commit/d43a4c2))
- **compat:** set up correct imports & get build working for rxjs-comapt ([1a0dc97](https://github.com/ReactiveX/RxJS/commit/1a0dc97))
- **deprecated-error-handling-warning:** add console warning when code sets the flag to bad mode ([49be56a](https://github.com/ReactiveX/RxJS/commit/49be56a))
- **error-handling:** add deprecated sync error handling behind a flag ([583cd1d](https://github.com/ReactiveX/RxJS/commit/583cd1d))
- **exhaustMap:** simplify interface ([42589d0](https://github.com/ReactiveX/RxJS/commit/42589d0))
- **first:** simplify interface ([a011338](https://github.com/ReactiveX/RxJS/commit/a011338))
- **forkJoin:** simplify interface ([4d2338b](https://github.com/ReactiveX/RxJS/commit/4d2338b))
- **fromEvent:** remove resultSelector ([197f449](https://github.com/ReactiveX/RxJS/commit/197f449))
- **fromEvent:** will now emit an array when event emits multiple arguments ([51b37fd](https://github.com/ReactiveX/RxJS/commit/51b37fd))
- **fromEventPattern:** removed resultSelector ([6b34f9f](https://github.com/ReactiveX/RxJS/commit/6b34f9f))
- **last:** simplify interface ([3240419](https://github.com/ReactiveX/RxJS/commit/3240419))
- **mergeMap|concatMap|concatMapTo:** simplified the signatures ([d293245](https://github.com/ReactiveX/RxJS/commit/d293245))
- **mergeMapTo:** simplify interface ([582c7be](https://github.com/ReactiveX/RxJS/commit/582c7be))
- **never:** no longer export `never` function ([#3386](https://github.com/ReactiveX/RxJS/issues/3386)) ([53debc8](https://github.com/ReactiveX/RxJS/commit/53debc8))
- **switchMap|switchMapTo:** simplify interface ([959fb6a](https://github.com/ReactiveX/RxJS/commit/959fb6a))
- **Symbol.iterator:** no longer polyfilled ([#3389](https://github.com/ReactiveX/RxJS/issues/3389)) ([6319f3c](https://github.com/ReactiveX/RxJS/commit/6319f3c))
- **Symbol.observable:** is no longer polyfilled ([#3387](https://github.com/ReactiveX/RxJS/issues/3387)) ([4a5aaaf](https://github.com/ReactiveX/RxJS/commit/4a5aaaf))
- **throwIfEmpty:** adds throwIfEmpty operator ([#3368](https://github.com/ReactiveX/RxJS/issues/3368)) ([9b21458](https://github.com/ReactiveX/RxJS/commit/9b21458))
- **typings:** updated typings for combineAll, mergeAll, concatAll, switch, exhaust, zipAll ([#3321](https://github.com/ReactiveX/RxJS/issues/3321)) ([f7e4c02](https://github.com/ReactiveX/RxJS/commit/f7e4c02))
- **umd:** UMD now mirrors export schema for ESM and CJS ([#3426](https://github.com/ReactiveX/RxJS/issues/3426)) ([556c904](https://github.com/ReactiveX/RxJS/commit/556c904))

### BREAKING CHANGES

- **ajax:** will no longer execute a CORS request by default, you must opt-in with the `crossDomain` flag in the config.
- **mergeMap|concatMap|concatMapTo:** mergeMap, concatMap and concatMapTo no longer support a result selector, if you need to use a result selector, use the following pattern: `source.mergeMap(x => of(x + x).pipe(map(y => y + x))` (the pattern would be the same for `concatMap`).
- **never:** no longer exported. Use the `NEVER` constant instead.
- **bindCallback:** removes result selector, use `map` instead: `bindCallback(fn1, fn2)()` becomes `bindCallback(fn1)().pipe(map(fn2))`
- **Rx.ts:** importing from `rxjs/Rx` is no longer available. Upcoming backwards compat solution will allow that
- **Symbol.iterator:** We are no longer polyfilling `Symbol.iterator`. That would be done by a proper polyfilling library
- **Observable.if:** TypeScript users using `Observable.if` will have to cast `Observable` as any to get to `if`. It is a better idae to just use `iif` directly via `import { iif } from 'rxjs';`
- **bindNodeCallback:** resultSelector removed, use `map` instead: `bindNodeCallback(fn1, fn2)()` becomes `bindNodeCallback(fn1)().pipe(map(fn2))`
- **Symbol.observable:** RxJS will no longer be polyfilling Symbol.observable. That should be done by an actual polyfill library. This is to prevent duplication of code, and also to prevent having modules with side-effects in rxjs.
- **fromEvent:** result selector removed, use `map` instead: `fromEvent(target, 'click', fn)` becomes `fromEvent(target, 'click').pipe(map(fn))`
- **last:** no longer accepts `resultSelector` argument. To get this same functionality, use `map`.
- **first:** no longer supports `resultSelector` argument. The same functionality can be achieved by simply mapping either before or after `first` depending on your use case.
- **exhaustMap:** `resultSelector` no longer supported, to get this functionality use: `source.pipe(exhaustMap(x => of(x + x).pipe(map(y => x + y))))`
- **switchMap|switchMapTo:** `switchMap` and `switchMapTo` no longer take `resultSelector` arguments, to get the same functionality use `switchMap` and `map` in combination: `source.pipe(switchMap(x => of(x + x).pipe(y => x + y)))`.
- **mergeMapTo:** `mergeMapTo` no longer accepts a resultSelector, to get this functionality, you'll want to use `mergeMap` and `map` together: `source.pipe(mergeMap(() => inner).pipe(map(y => x + y)))`
- **fromEventPattern:** no longer supports a result selector, use `map` instead: `fromEventPattern(fn1, fn2, fn3)` becomes `fromEventPattern(fn1, fn2).pipe(map(fn3))`

<a name="6.0.0-alpha.4"></a>

# [6.0.0-alpha.4](https://github.com/ReactiveX/RxJS/compare/6.0.0-alpha.3...v6.0.0-alpha.4) (2018-03-13)

### Bug Fixes

- **ESM:** Add [operators|ajax|websocket|testing]/package.json for ESM support, fixes [#3227](https://github.com/ReactiveX/RxJS/issues/3227) ([#3356](https://github.com/ReactiveX/RxJS/issues/3356)) ([725dcb4](https://github.com/ReactiveX/RxJS/commit/725dcb4))
- **fromEvent:** Defines toString to fix Closure compilations ([#3417](https://github.com/ReactiveX/RxJS/issues/3417)) ([1558b43](https://github.com/ReactiveX/RxJS/commit/1558b43))
- **fromEvent:** pass options in unsubscribe ([f1872b0](https://github.com/ReactiveX/RxJS/commit/f1872b0)), closes [#3349](https://github.com/ReactiveX/RxJS/issues/3349)
- **rxjs:** add exports for symbols/interfaces that were missing ([#3380](https://github.com/ReactiveX/RxJS/issues/3380)) ([1622ee0](https://github.com/ReactiveX/RxJS/commit/1622ee0))
- **rxjs:** make sure esm imports from index.js by default, not Rx.js ([#3316](https://github.com/ReactiveX/RxJS/issues/3316)) ([c2b00f4](https://github.com/ReactiveX/RxJS/commit/c2b00f4)), closes [#3315](https://github.com/ReactiveX/RxJS/issues/3315)
- **rxjs:** once again exports custom error types ([#3371](https://github.com/ReactiveX/RxJS/issues/3371)) ([4465a9f](https://github.com/ReactiveX/RxJS/commit/4465a9f))
- **rxjs:** remove types.ts importing from itself. ([#3383](https://github.com/ReactiveX/RxJS/issues/3383)) ([8fd50ad](https://github.com/ReactiveX/RxJS/commit/8fd50ad))
- correct internal module paths to be systemjs compatible ([#3412](https://github.com/ReactiveX/RxJS/issues/3412)) ([35abc9d](https://github.com/ReactiveX/RxJS/commit/35abc9d))
- **Symbol.iterator:** correctly handle case where Symbol constructor itself is not defined ([#3394](https://github.com/ReactiveX/RxJS/issues/3394)) ([6725be1](https://github.com/ReactiveX/RxJS/commit/6725be1))
- **typings:** fixed some cases where multicast and publish would not return a ConnectableObservable ([#3320](https://github.com/ReactiveX/RxJS/issues/3320)) ([ddffecc](https://github.com/ReactiveX/RxJS/commit/ddffecc))
- reexport Symbol.observable typings patch ([4c4d7b0](https://github.com/ReactiveX/RxJS/commit/4c4d7b0))
- remove the root operators.ts because it overshadows operators/package.json ([184b6d4](https://github.com/ReactiveX/RxJS/commit/184b6d4))

### Code Refactoring

- **Observable.if:** remove ts hacks from Observable ([f46f261](https://github.com/ReactiveX/RxJS/commit/f46f261))
- **Rx.ts:** move Rx.ts to internal ([#3400](https://github.com/ReactiveX/RxJS/issues/3400)) ([7ad2119](https://github.com/ReactiveX/RxJS/commit/7ad2119))

### Features

- **bindCallback:** remove result selector ([2535641](https://github.com/ReactiveX/RxJS/commit/2535641))
- **bindNodeCallback:** remove resultSelector ([26e6e5c](https://github.com/ReactiveX/RxJS/commit/26e6e5c))
- **exhaustMap:** simplify interface ([42589d0](https://github.com/ReactiveX/RxJS/commit/42589d0))
- **first:** simplify interface ([a011338](https://github.com/ReactiveX/RxJS/commit/a011338))
- **forkJoin:** simplify interface ([4d2338b](https://github.com/ReactiveX/RxJS/commit/4d2338b))
- **fromEvent:** remove resultSelector ([197f449](https://github.com/ReactiveX/RxJS/commit/197f449))
- **fromEvent:** will now emit an array when event emits multiple arguments ([51b37fd](https://github.com/ReactiveX/RxJS/commit/51b37fd))
- **fromEventPattern:** removed resultSelector ([6b34f9f](https://github.com/ReactiveX/RxJS/commit/6b34f9f))
- **last:** simplify interface ([3240419](https://github.com/ReactiveX/RxJS/commit/3240419))
- **mergeMap|concatMap|concatMapTo:** simplified the signatures ([d293245](https://github.com/ReactiveX/RxJS/commit/d293245))
- **mergeMapTo:** simplify interface ([582c7be](https://github.com/ReactiveX/RxJS/commit/582c7be))
- **never:** no longer export `never` function ([#3386](https://github.com/ReactiveX/RxJS/issues/3386)) ([53debc8](https://github.com/ReactiveX/RxJS/commit/53debc8))
- **switchMap|switchMapTo:** simplify interface ([959fb6a](https://github.com/ReactiveX/RxJS/commit/959fb6a))
- **Symbol.iterator:** no longer polyfilled ([#3389](https://github.com/ReactiveX/RxJS/issues/3389)) ([6319f3c](https://github.com/ReactiveX/RxJS/commit/6319f3c))
- **Symbol.observable:** is no longer polyfilled ([#3387](https://github.com/ReactiveX/RxJS/issues/3387)) ([4a5aaaf](https://github.com/ReactiveX/RxJS/commit/4a5aaaf))
- **throwIfEmpty:** adds throwIfEmpty operator ([#3368](https://github.com/ReactiveX/RxJS/issues/3368)) ([9b21458](https://github.com/ReactiveX/RxJS/commit/9b21458))
- **typings:** updated typings for combineAll, mergeAll, concatAll, switch, exhaust, zipAll ([#3321](https://github.com/ReactiveX/RxJS/issues/3321)) ([f7e4c02](https://github.com/ReactiveX/RxJS/commit/f7e4c02))
- **umd:** UMD now mirrors export schema for ESM and CJS ([#3426](https://github.com/ReactiveX/RxJS/issues/3426)) ([556c904](https://github.com/ReactiveX/RxJS/commit/556c904))

### BREAKING CHANGES

- **Symbol.observable:** RxJS will no longer be polyfilling Symbol.observable. That should be done by an actual polyfill library. This is to prevent duplication of code, and also to prevent having modules with side-effects in rxjs.
- **mergeMap|concatMap|concatMapTo:** mergeMap, concatMap and concatMapTo no longer support a result selector, if you need to use a result selector, use the following pattern: `source.mergeMap(x => of(x + x).pipe(map(y => y + x))` (the pattern would be the same for `concatMap`).
- **bindCallback:** removes result selector, use `map` instead: `bindCallback(fn1, fn2)()` becomes `bindCallback(fn1)().pipe(map(fn2))`
- **Rx.ts:** importing from `rxjs/Rx` is no longer available. Upcoming backwards compat solution will allow that
- **Symbol.iterator:** We are no longer polyfilling `Symbol.iterator`. That would be done by a proper polyfilling library
- **Observable.if:** TypeScript users using `Observable.if` will have to cast `Observable` as any to get to `if`. It is a better idae to just use `iif` directly via `import { iif } from 'rxjs';`
- **bindNodeCallback:** resultSelector removed, use `map` instead: `bindNodeCallback(fn1, fn2)()` becomes `bindNodeCallback(fn1)().pipe(map(fn2))`
- **never:** no longer exported. Use the `NEVER` constant instead.
- **fromEvent:** result selector removed, use `map` instead: `fromEvent(target, 'click', fn)` becomes `fromEvent(target, 'click').pipe(map(fn))`
- **last:** no longer accepts `resultSelector` argument. To get this same functionality, use `map`.
- **first:** no longer supports `resultSelector` argument. The same functionality can be achieved by simply mapping either before or after `first` depending on your use case.
- **exhaustMap:** `resultSelector` no longer supported, to get this functionality use: `source.pipe(exhaustMap(x => of(x + x).pipe(map(y => x + y))))`
- **switchMap|switchMapTo:** `switchMap` and `switchMapTo` no longer take `resultSelector` arguments, to get the same functionality use `switchMap` and `map` in combination: `source.pipe(switchMap(x => of(x + x).pipe(y => x + y)))`.
- **mergeMapTo:** `mergeMapTo` no longer accepts a resultSelector, to get this functionality, you'll want to use `mergeMap` and `map` together: `source.pipe(mergeMap(() => inner).pipe(map(y => x + y)))`
- **fromEventPattern:** no longer supports a result selector, use `map` instead: `fromEventPattern(fn1, fn2, fn3)` becomes `fromEventPattern(fn1, fn2).pipe(map(fn3))`

<a name="6.0.0-alpha.3"></a>

# [6.0.0-alpha.3](https://github.com/ReactiveX/RxJS/compare/6.0.0-alpha.2...v6.0.0-alpha.3) (2018-02-06)

### Bug Fixes

- **animationFrame.spec:** spec description fix ([#3140](https://github.com/ReactiveX/RxJS/issues/3140)) ([ab6c325](https://github.com/ReactiveX/RxJS/commit/ab6c325))
- **debounce:** support scalar selectors ([#3236](https://github.com/ReactiveX/RxJS/issues/3236)) ([1548393](https://github.com/ReactiveX/RxJS/commit/1548393)), closes [#3232](https://github.com/ReactiveX/RxJS/issues/3232)
- **forkJoin:** catch and forward selector errors ([#3261](https://github.com/ReactiveX/RxJS/issues/3261)) ([e57bbb7](https://github.com/ReactiveX/RxJS/commit/e57bbb7)), closes [#3216](https://github.com/ReactiveX/RxJS/issues/3216)
- **Observable:** expose pipe rest parameter overload ([#3292](https://github.com/ReactiveX/RxJS/issues/3292)) ([7ff5bc3](https://github.com/ReactiveX/RxJS/commit/7ff5bc3))
- **onErrorResumeNext:** no longer holds onto subscriptions too long ([abbbdad](https://github.com/ReactiveX/RxJS/commit/abbbdad)), closes [#3178](https://github.com/ReactiveX/RxJS/issues/3178)
- **scheduler:** prevent unwanted clearInterval ([#3226](https://github.com/ReactiveX/RxJS/issues/3226)) ([d7cfb42](https://github.com/ReactiveX/RxJS/commit/d7cfb42)), closes [#3042](https://github.com/ReactiveX/RxJS/issues/3042)
- **timer:** multiple subscriptions to timer(Date) behaves correctly ([aafa7ff](https://github.com/ReactiveX/RxJS/commit/aafa7ff)), closes [#3252](https://github.com/ReactiveX/RxJS/issues/3252)
- **typings:** correct compilation warnings from missing types in tests ([3aad6bc](https://github.com/ReactiveX/RxJS/commit/3aad6bc))
- **typings:** relax debounce selector type ([c419ab4](https://github.com/ReactiveX/RxJS/commit/c419ab4)), closes [#3164](https://github.com/ReactiveX/RxJS/issues/3164)
- **typings:** relax throttle selector type ([#3205](https://github.com/ReactiveX/RxJS/issues/3205)) ([e83fda7](https://github.com/ReactiveX/RxJS/commit/e83fda7)), closes [#3204](https://github.com/ReactiveX/RxJS/issues/3204)
- **typings:** the return type of factory of defer should be ObservableInput<T> ([#3211](https://github.com/ReactiveX/RxJS/issues/3211)) ([dc41a5e](https://github.com/ReactiveX/RxJS/commit/dc41a5e))

### Features

- **empty:** empty() returns the same instance ([5c7c749](https://github.com/ReactiveX/RxJS/commit/5c7c749))
- **EMPTY:** observable constant EMPTY now exported ([08fb074](https://github.com/ReactiveX/RxJS/commit/08fb074))
- **never:** always return the same instance ([#3249](https://github.com/ReactiveX/RxJS/issues/3249)) ([d57fa52](https://github.com/ReactiveX/RxJS/commit/d57fa52))
- **rxjs:** move rxjs/create into rxjs ([#3299](https://github.com/ReactiveX/RxJS/issues/3299)) ([6711fe2](https://github.com/ReactiveX/RxJS/commit/6711fe2))
- **throwError:** functional version of throwError ([639236e](https://github.com/ReactiveX/RxJS/commit/639236e))

### BREAKING CHANGES

- **rxjs:** `rxjs/create` items are now exported from `rxjs`
- **throwError:** Observable.throw no longer available in TypeScript without a cast
- **empty:** `empty()` without a scheduler will return the same
  instance every time.
- **empty:** In TypeScript, `empty()` no longer accepts a generic
  argument, as it returns `Observable<never>`
- **never:** `never()` always returns the same instance
- **never:** TypeScript typing for `never()` is now `Observable<never>` and the function no longer requires a generic type.

<a name="6.0.0-alpha.2"></a>

# [6.0.0-alpha.2](https://github.com/ReactiveX/RxJS/compare/6.0.0-alpha.1...6.0.0-alpha.2) (2018-01-14)

### Bug Fixes

- **build:** properly outputs subdirectories like `rxjs/operators` ([34fe560](https://github.com/ReactiveX/RxJS/commit/34fe560))

<a name="6.0.0-alpha.1"></a>

# [6.0.0-alpha.1](https://github.com/ReactiveX/RxJS/compare/5.5.3...v6.0.0-alpha.1) (2018-01-12)

### Bug Fixes

- Revert "fix(scheduler): prevent unwanted clearInterval ([#3044](https://github.com/ReactiveX/RxJS/issues/3044))" ([ad5c7c6](https://github.com/ReactiveX/RxJS/commit/ad5c7c6))
- Revert "fix(scheduler): prevent unwanted clearInterval ([#3044](https://github.com/ReactiveX/RxJS/issues/3044))" ([64f9285](https://github.com/ReactiveX/RxJS/commit/64f9285))
- **debounceTime:** synchronous reentrancy of debounceTime no longer swallows the second value ([#3218](https://github.com/ReactiveX/RxJS/issues/3218)) ([598e9ce](https://github.com/ReactiveX/RxJS/commit/598e9ce)), closes [#2748](https://github.com/ReactiveX/RxJS/issues/2748)
- **dependency:** move symbol-observable into devdependency ([4400628](https://github.com/ReactiveX/RxJS/commit/4400628))
- **IteratorObservable:** get new iterator for each subscription ([#2497](https://github.com/ReactiveX/RxJS/issues/2497)) ([1bd0a58](https://github.com/ReactiveX/RxJS/commit/1bd0a58)), closes [#2496](https://github.com/ReactiveX/RxJS/issues/2496)
- **Observable.toArray:** Fix toArray with multiple subscriptions. ([#3134](https://github.com/ReactiveX/RxJS/issues/3134)) ([3390926](https://github.com/ReactiveX/RxJS/commit/3390926))
- **SystemJS:** avoid node module resolution of pipeable operators ([#3025](https://github.com/ReactiveX/RxJS/issues/3025)) ([0f3cf71](https://github.com/ReactiveX/RxJS/commit/0f3cf71)), closes [#2971](https://github.com/ReactiveX/RxJS/issues/2971) [#2996](https://github.com/ReactiveX/RxJS/issues/2996) [#3011](https://github.com/ReactiveX/RxJS/issues/3011)
- **tap:** make next optional ([#3073](https://github.com/ReactiveX/RxJS/issues/3073)) ([e659f0c](https://github.com/ReactiveX/RxJS/commit/e659f0c)), closes [#2534](https://github.com/ReactiveX/RxJS/issues/2534)
- **TSC:** Fixing TSC errors. Fixes [#3020](https://github.com/ReactiveX/RxJS/issues/3020) ([01d1575](https://github.com/ReactiveX/RxJS/commit/01d1575))
- **typings:** the return type of project of mergeScan should be ObservableInput<R> ([23fe17d](https://github.com/ReactiveX/RxJS/commit/23fe17d))

### Chores

- **TypeScript:** Bump up typescript to latest ([#3009](https://github.com/ReactiveX/RxJS/issues/3009)) ([2f395da](https://github.com/ReactiveX/RxJS/commit/2f395da))

### Code Refactoring

- **asap:** Remove setImmediate polyfill ([5eb6af7](https://github.com/ReactiveX/RxJS/commit/5eb6af7))
- **distinct:** Remove Set polyfill ([68ee499](https://github.com/ReactiveX/RxJS/commit/68ee499))
- **groupBy:** Remove Map polyfill ([74b5b1a](https://github.com/ReactiveX/RxJS/commit/74b5b1a))

### Features

- **Observable:** unhandled errors are now reported to HostReportErrors ([#3062](https://github.com/ReactiveX/RxJS/issues/3062)) ([cd9626a](https://github.com/ReactiveX/RxJS/commit/cd9626a))
- **reorganize:** move ./interfaces.ts to internal/types.ts ([cfbfaac](https://github.com/ReactiveX/RxJS/commit/cfbfaac))
- **reorganize:** internal utils hidden ([70058cd](https://github.com/ReactiveX/RxJS/commit/70058cd))
- **reorganize:** add `rxjs/create` exports ([c9963bd](https://github.com/ReactiveX/RxJS/commit/c9963bd))
- **reorganize:** ajax observable creator now exported from `rxjs/ajax` ([e971c93](https://github.com/ReactiveX/RxJS/commit/e971c93))
- **reorganize:** all patch operators moved to `internal` directory ([7342401](https://github.com/ReactiveX/RxJS/commit/7342401))
- **reorganize:** export `noop` and `identity` from `rxjs` ([810c4d0](https://github.com/ReactiveX/RxJS/commit/810c4d0))
- **reorganize:** export `Notification` from `rxjs` ([8809b48](https://github.com/ReactiveX/RxJS/commit/8809b48))
- **reorganize:** export schedulers from `rxjs` ([abd3b61](https://github.com/ReactiveX/RxJS/commit/abd3b61))
- **reorganize:** export Subject, ReplaySubject, BehaviorSubject from rxjs ([bd683ca](https://github.com/ReactiveX/RxJS/commit/bd683ca))
- **reorganize:** export the `pipe` utility function from `rxjs` ([4574310](https://github.com/ReactiveX/RxJS/commit/4574310))
- **reorganize:** hid testing implementation details ([b981666](https://github.com/ReactiveX/RxJS/commit/b981666))
- **reorganize:** move observable implementations under internal directory ([2d5c3f8](https://github.com/ReactiveX/RxJS/commit/2d5c3f8))
- **reorganize:** move operator impls under internal directory ([207976f](https://github.com/ReactiveX/RxJS/commit/207976f))
- **reorganize:** move top-level impls under internal directory ([c3bb705](https://github.com/ReactiveX/RxJS/commit/c3bb705))
- **reorganize:** moved symbols to be internal ([80783ab](https://github.com/ReactiveX/RxJS/commit/80783ab))
- **reorganize:** operators all exported from `rxjs/operators` ([b1f8bfe](https://github.com/ReactiveX/RxJS/commit/b1f8bfe))
- **reorganize:** websocket subject creator now exported from `rxjs/websocket` ([5ac62c0](https://github.com/ReactiveX/RxJS/commit/5ac62c0))

### BREAKING CHANGES

- **webSocket:** `webSocket` creator function now exported from `rxjs/websocket` as `websocket`.
- **IteratorObservable:** IteratorObservable no longer share iterator between
  subscription
- **utils:** Many internal use utilities like `isArray` are now hidden under `rxjs/internal`, they are implementation details and should not be used.
- **testing observables:** `HotObservable` and `ColdObservable`, and other testing support types are no longer exported directly.
- **creation functions:** All create functions such as `of`, `from`, `combineLatest` and `fromEvent` should now be imported from `rxjs/create`.
- **types and interfaces:** Can no longer explicitly import types from `rxjs/interfaces`, import them from `rxjs` instead
- **symbols:** Symbols are no longer exported directly from modules such as `rxjs/symbol/observable` please use `Symbol.observable` and `Symbol.iterator` (polyfills may be required)
- **deep imports:** Can no longer deep import top-level types such as `rxjs/Observable`, `rxjs/Subject`, `rxjs/ReplaySubject`, et al. All imports should be done directly from `rxjs`, for example: `import \{ Observable, Subject \} from 'rxjs';`
- **schedulers:** Scheduler instances have changed names to be suffixed with `Scheduler`, (e.g. `asap` -> `asapScheduler`)
- **operators:** Pipeable operators must now be imported from `rxjs`
  like so: `import { map, filter, switchMap } from 'rxjs/operators';`. No deep imports.
- **ajax:** Ajax observable should be imported from `rxjs/ajax`.
- **Observable:** You should no longer deep import custom Observable
  implementations such as `ArrayObservable` or `ForkJoinObservable`.
- **\_throw:** `_throw` is now exported as `throwError`
- **if:** `if` is now exported as `iif`
- **operators:** Deep imports to `rxjs/operator/*` will no longer work. Again, pipe operators are still where they were.
- **error handling:** Unhandled errors are no longer caught and rethrown, rather they are caught and scheduled to be thrown, which causes them to be reported to window.onerror or process.on('error'), depending on the environment. Consequently, teardown after a synchronous, unhandled, error will no longer occur, as the teardown would not exist, and producer interference cannot occur
- **distinct:** Using `distinct` requires a `Set` implementation and must be polyfilled in older runtimes
- **asap:** Old runtimes must polyfill Promise in order to use ASAP scheduling.
- **groupBy:** Older runtimes will require Map to be polyfilled to use
  `groupBy`
- **TypeScript:** IE10 and lower will need to polyfill `Object.setPrototypeOf`
- **operators removed:** Operator versions of static observable creators such as
  `merge`, `concat`, `zip`, `onErrorResumeNext`, and `race` have been
  removed. Please use the static versions of those operations. e.g.
  `a.pipe(concat(b, c))` becomes `concat(a, b, c)`.

<a name="5.5.6"></a>

## [5.5.6](https://github.com/ReactiveX/RxJS/compare/5.5.5...v5.5.6) (2017-12-21)

### Bug Fixes

- **Observable:** rethrow errors when syncErrorThrowable and inherit it from destination. Fixes [#2813](https://github.com/ReactiveX/RxJS/issues/2813) ([541b49d](https://github.com/ReactiveX/RxJS/commit/541b49d))

<a name="5.5.5"></a>

## [5.5.5](https://github.com/ReactiveX/RxJS/compare/5.5.4...v5.5.5) (2017-12-06)

### Support Added

- **Bazel:** Add files to support users that want Bazel builds with RxJS ([12dac3b](https://github.com/ReactiveX/rxjs/commit/12dac3b))

<a name="5.5.4"></a>

## [5.5.4](https://github.com/ReactiveX/RxJS/compare/5.5.3...v5.5.4) (2017-12-05)

### Bug Fixes

- **scheduler:** resolve regression on angular router with zones ([#3158](https://github.com/ReactiveX/RxJS/issues/3158)) ([520b06a](https://github.com/ReactiveX/RxJS/commit/520b06a))
- **publish:** re-publish after having built with proper version of TypeScript. ([f0ff5bc](https://github.com/ReactiveX/RxJS/commit/f0ff5bc), closes[#3155](https://github.com/ReactiveX/rxjs/issues/3155))

<a name="5.5.3"></a>

## [5.5.3](https://github.com/ReactiveX/RxJS/compare/5.5.2...v5.5.3) (2017-12-01)

### Bug Fixes

- **concatStatic:** missing exports for mergeStatic and concatStatic ([#2999](https://github.com/ReactiveX/RxJS/issues/2999)) ([cae5f9b](https://github.com/ReactiveX/RxJS/commit/cae5f9b))
- **scheduler:** prevent unwanted clearInterval ([#3044](https://github.com/ReactiveX/RxJS/issues/3044)) ([7d722d4](https://github.com/ReactiveX/RxJS/commit/7d722d4)), closes [#3042](https://github.com/ReactiveX/RxJS/issues/3042)
- **SystemJS:** avoid node module resolution of pipeable operators ([#3025](https://github.com/ReactiveX/RxJS/issues/3025)) ([d77e3d7](https://github.com/ReactiveX/RxJS/commit/d77e3d7)), closes [#2971](https://github.com/ReactiveX/RxJS/issues/2971) [#2996](https://github.com/ReactiveX/RxJS/issues/2996) [#3011](https://github.com/ReactiveX/RxJS/issues/3011)
- **typings:** fix subscribe overloads ([#3053](https://github.com/ReactiveX/RxJS/issues/3053)) ([1a9fd42](https://github.com/ReactiveX/RxJS/commit/1a9fd42)), closes [#3052](https://github.com/ReactiveX/RxJS/issues/3052)

<a name="5.5.2"></a>

## [5.5.2](https://github.com/ReactiveX/RxJS/compare/5.5.1...v5.5.2) (2017-10-25)

### Bug Fixes

- **package:** fixed import failures in Webpack ([#2987](https://github.com/ReactiveX/RxJS/issues/2987)) ([e16202d](https://github.com/ReactiveX/RxJS/commit/e16202d))
- **typings:** improved type inference for arguments to publishReplay ([#2992](https://github.com/ReactiveX/RxJS/issues/2992)) ([0753ff7](https://github.com/ReactiveX/RxJS/commit/0753ff7)), closes [#2991](https://github.com/ReactiveX/RxJS/issues/2991)
- **typings:** ensure TS types for `zip` and `combineLatest` are properly inferred. ([b8e6cf8](https://github.com/ReactiveX/RxJS/commit/b8e6cf8))
- **typings:** publish variants will properly return ConnectableObservable([#2983](https://github.com/ReactiveX/RxJS/issues/2983)) ([d563bfa](https://github.com/ReactiveX/RxJS/commit/d563bfa))

<a name="5.5.1"></a>

## [5.5.1](https://github.com/ReactiveX/RxJS/compare/5.5.0...v5.5.1) (2017-10-24)

### Bug Fixes

- **build:** Remove `module` and `es2015` keys to avoid resolution conflicts ([5073139](https:/github.com/ReactiveX/RxJS/commit/5073139))
- **ajaxobservable:** fix operator import path ([d9b62ed](https://github.com/ReactiveX/RxJS/commit/d9b62ed))

<a name="5.5.0"></a>

# [5.5.0](https://github.com/ReactiveX/RxJS/compare/5.5.0-beta.7...v5.5.0) (2017-10-18)

### Bug Fixes

- **build:** CJS sourceMaps now inlined into sourcesContent ([39b4af5](https://github.com/ReactiveX/RxJS/commit/39b4af5)), closes [#2934](https://github.com/ReactiveX/RxJS/issues/2934)

### Features

- **publishReplay:** add selector function to publishReplay ([#2885](https://github.com/ReactiveX/RxJS/issues/2885)) ([e0efd13](https://github.com/ReactiveX/RxJS/commit/e0efd13))

<a name="5.5.0-beta.7"></a>

# [5.5.0-beta.7](https://github.com/ReactiveX/RxJS/compare/5.5.0-beta.5...5.5.0-beta.7) (2017-10-13)

(Due to a publish snafu, there is no 5.5.0-beta.6) (womp womp 👎)

### Bug Fixes

- **build:** sourceMaps updated to support CJS properly again ([75f7f11](https://github.com/ReactiveX/RxJS/commit/75f7f11)), closes [#2934](https://github.com/ReactiveX/RxJS/issues/2934)
- **flatMap:** reexport flatMap as alias of mergeMap ([#2920](https://github.com/ReactiveX/RxJS/issues/2920)) ([9922c02](https://github.com/ReactiveX/RxJS/commit/9922c02))
- **publish:** correct the name and republish to sync packages ([464b115](https://github.com/ReactiveX/RxJS/commit/464b115))
- **shareReplay:** no longer exporting function unnecessarily ([#2928](https://github.com/ReactiveX/RxJS/issues/2928)) ([e159578](https://github.com/ReactiveX/RxJS/commit/e159578))
- **shareReplay:** properly uses `lift` ([#2924](https://github.com/ReactiveX/RxJS/issues/2924)) ([3d9cf87](https://github.com/ReactiveX/RxJS/commit/3d9cf87)), closes [#2921](https://github.com/ReactiveX/RxJS/issues/2921)
- **toPromise:** include toPromise in build output ([#2923](https://github.com/ReactiveX/RxJS/issues/2923)) ([f55bfa5](https://github.com/ReactiveX/RxJS/commit/f55bfa5)), closes [#2922](https://github.com/ReactiveX/RxJS/issues/2922)

<a name="5.5.0-beta.5"></a>

# [5.5.0-beta.5](https://github.com/ReactiveX/RxJS/compare/5.5.0-beta.4...v5.5.0-beta.5) (2017-10-06)

### Bug Fixes

- **toPromise:** remove lettable version of toPromise ([031edca](https://github.com/ReactiveX/RxJS/commit/031edca)), closes [#2868](https://github.com/ReactiveX/RxJS/issues/2868)

### Features

- **toPromise:** now exists as a permanent method on Observable ([2e49a5c](https://github.com/ReactiveX/RxJS/commit/2e49a5c))

<a name="5.5.0-beta.4"></a>

# [5.5.0-beta.4](https://github.com/ReactiveX/RxJS/compare/5.5.0-beta.3...v5.5.0-beta.4) (2017-10-06)

### Bug Fixes

- **publish:** fix selector typings ([#2891](https://github.com/ReactiveX/RxJS/issues/2891)) ([9ee234d](https://github.com/ReactiveX/RxJS/commit/9ee234d)), closes [#2889](https://github.com/ReactiveX/RxJS/issues/2889)
- **shareReplay:** properly retains history on subscribe ([#2910](https://github.com/ReactiveX/RxJS/issues/2910)) ([accbcd0](https://github.com/ReactiveX/RxJS/commit/accbcd0)), closes [#2908](https://github.com/ReactiveX/RxJS/issues/2908)
- **subscribeOn:** remove subscribeOn from reexport to support treesha… ([#2899](https://github.com/ReactiveX/RxJS/issues/2899)) ([fb51a02](https://github.com/ReactiveX/RxJS/commit/fb51a02))

<a name="5.5.0-beta.3"></a>

# [5.5.0-beta.3](https://github.com/ReactiveX/RxJS/compare/5.5.0-beta.2...v5.5.0-beta.3) (2017-10-03)

### Bug Fixes

- **build:** revert to 5.4.x build output for CJS & add configurable support for ESM ([#2878](https://github.com/ReactiveX/RxJS/issues/2878)) ([167456a](https://github.com/ReactiveX/RxJS/commit/167456a))
- **concatAll:** use higher-order lettable version of concatAll ([60c96ab](https://github.com/ReactiveX/RxJS/commit/60c96ab))
- **mergeAll:** use higher-order lettable version of mergeAll ([f0b703b](https://github.com/ReactiveX/RxJS/commit/f0b703b))

<a name="5.5.0-beta.2"></a>

# [5.5.0-beta.2](https://github.com/ReactiveX/RxJS/compare/5.5.0-beta.1...v5.5.0-beta.2) (2017-09-27)

### Bug Fixes

- **build:** make CJS references to import X from '../operators' work correctly with SystemJS ([#2874](https://github.com/ReactiveX/RxJS/issues/2874)) ([3dd4cc4](https://github.com/ReactiveX/RxJS/commit/3dd4cc4))

<a name="5.5.0-beta.1"></a>

# [5.5.0-beta.1](https://github.com/ReactiveX/RxJS/compare/5.5.0-beta.0...v5.5.0-beta.1) (2017-09-27)

### Bug Fixes

- **package:** published from a Linux machine to prevent a strange issue where
  the Observable directory was not showing up when installed on some Linux
  environments.
- **build:** fix source maps by adding back sources and fixing path ([#2872](https://github.com/ReactiveX/RxJS/issues/2872)) ([daaf424](https://github.com/ReactiveX/RxJS/commit/daaf424))
- **package:** remove src directory and fix typings location ([#2866](https://github.com/ReactiveX/RxJS/issues/2866)) ([c57eea7](https://github.com/ReactiveX/RxJS/commit/c57eea7))

### Features

- **global:** export lettables as Rx.operators ([#2862](https://github.com/ReactiveX/RxJS/issues/2862)) ([ba2f586](https://github.com/ReactiveX/RxJS/commit/ba2f586)), closes [#2861](https://github.com/ReactiveX/RxJS/issues/2861)

<a name="5.5.0-beta.0"></a>

# [5.5.0-beta.0](https://github.com/ReactiveX/RxJS/compare/5.4.3...5.5.0-beta.0) (2017-09-22)

**Important! Checkout the explanation of the new [lettable operators features here](doc/lettable-operators.md)**

### Bug Fixes

- **package:** correct errors generated during rollup for UMD generation ([#2839](https://github.com/ReactiveX/RxJS/issues/2839)) ([124cc93](https://github.com/ReactiveX/RxJS/commit/124cc93))
- **partition:** update TypeScript signature to match docs and filter operator ([#2819](https://github.com/ReactiveX/RxJS/issues/2819)) ([755df9b](https://github.com/ReactiveX/RxJS/commit/755df9b))
- **subscribeToResult:** throw error in subscriber with inner observable ([d7bffa9](https://github.com/ReactiveX/RxJS/commit/d7bffa9)), closes [#2618](https://github.com/ReactiveX/RxJS/issues/2618)

### Features

- **ajax:** Include the response on instances of AjaxError ([3f6553c](https://github.com/ReactiveX/RxJS/commit/3f6553c))
- **audit:** add higher-order lettable version of audit ([e2daefe](https://github.com/ReactiveX/RxJS/commit/e2daefe))
- **auditTime:** add higher-order lettable version of auditTime ([9e963aa](https://github.com/ReactiveX/RxJS/commit/9e963aa))
- **buffer:** add higher-order lettable version of buffer ([d8ca9de](https://github.com/ReactiveX/RxJS/commit/d8ca9de))
- **bufferCount:** add higher-order lettable version of bufferCount ([0ae2ed5](https://github.com/ReactiveX/RxJS/commit/0ae2ed5))
- **bufferTime:** add higher-order lettable version of bufferTime operator ([0377ca6](https://github.com/ReactiveX/RxJS/commit/0377ca6))
- **bufferToggle:** add higher-order lettable version of bufferToggle ([ea1c3ee](https://github.com/ReactiveX/RxJS/commit/ea1c3ee))
- **bufferWhen:** add higher-order lettable version of bufferWhen ([ec3eceb](https://github.com/ReactiveX/RxJS/commit/ec3eceb))
- **catchError:** add higher-order lettable version of `catch` ([408a2af](https://github.com/ReactiveX/RxJS/commit/408a2af))
- **combineAll:** add higher-order lettable version of combineAll ([97704b3](https://github.com/ReactiveX/RxJS/commit/97704b3))
- **combineLatest:** add higher-order lettable version of combineLatest ([b7154f2](https://github.com/ReactiveX/RxJS/commit/b7154f2))
- **concatMap:** add higher-order lettable version of concatMap ([c4125ff](https://github.com/ReactiveX/RxJS/commit/c4125ff))
- **concatMapTo:** add higher-order lettable version of concatMapTo ([0a6672e](https://github.com/ReactiveX/RxJS/commit/0a6672e))
- **count:** add higher-order lettable version of count ([caf713e](https://github.com/ReactiveX/RxJS/commit/caf713e))
- **debounce:** add higher-order lettable version of debounce ([cb8ce46](https://github.com/ReactiveX/RxJS/commit/cb8ce46))
- **debounceTime:** add higher-order lettable version of debounceTime ([df0d439](https://github.com/ReactiveX/RxJS/commit/df0d439))
- **delay:** add higher-order lettable version of delay ([7efb803](https://github.com/ReactiveX/RxJS/commit/7efb803))
- **delayWhen:** add higher-order lettable version of delayWhen ([cb91c3f](https://github.com/ReactiveX/RxJS/commit/cb91c3f))
- **dematerialize:** add higher-ordeer lettable version of dematerialize ([b5948f9](https://github.com/ReactiveX/RxJS/commit/b5948f9))
- **distinct:** add higher-order lettable version of distinct ([0429a69](https://github.com/ReactiveX/RxJS/commit/0429a69))
- **distinctUntilChanged:** add higher-order lettable version of distinctUntilChanged ([b2725e7](https://github.com/ReactiveX/RxJS/commit/b2725e7))
- **distinctUntilKeyChanged:** add higher-order lettable version of distinctUntilKeyChanged ([9db141c](https://github.com/ReactiveX/RxJS/commit/9db141c))
- **elementAt:** add higher-order lettable version of elementAt ([b8e956b](https://github.com/ReactiveX/RxJS/commit/b8e956b))
- **every:** add higher-order lettable version of every ([13f3503](https://github.com/ReactiveX/RxJS/commit/13f3503))
- **exhaust:** add higher-order lettable version of exhaust ([b145dca](https://github.com/ReactiveX/RxJS/commit/b145dca))
- **exhaustMap:** add higher-order lettable exhaustMap ([b134e0c](https://github.com/ReactiveX/RxJS/commit/b134e0c))
- **expand:** add higher-order lettable expand ([6ec8a19](https://github.com/ReactiveX/RxJS/commit/6ec8a19))
- **filter:** add higher-order lettable version of filter ([2848556](https://github.com/ReactiveX/RxJS/commit/2848556))
- **finalize:** add higher-order lettable version of finally, called finalize ([cfeae9f](https://github.com/ReactiveX/RxJS/commit/cfeae9f))
- **find:** add higher-order lettable version of find ([ff6d5af](https://github.com/ReactiveX/RxJS/commit/ff6d5af))
- **findIndex:** add higher-order lettable findIndex ([40e680e](https://github.com/ReactiveX/RxJS/commit/40e680e))
- **first:** add higher-order lettable first ([33eac1e](https://github.com/ReactiveX/RxJS/commit/33eac1e))
- **groupBy:** add higher-order lettable groupBy ([5281229](https://github.com/ReactiveX/RxJS/commit/5281229))
- **ignoreElements:** add higher-order lettable version of ignoreElements ([68286d4](https://github.com/ReactiveX/RxJS/commit/68286d4))
- **isEmpty:** add higher-order lettable version of isEmpty ([aad1833](https://github.com/ReactiveX/RxJS/commit/aad1833))
- **last:** add higher-order lettable version of last ([bf33b97](https://github.com/ReactiveX/RxJS/commit/bf33b97))
- **lettables:** add higher-order lettable versions of concat, concatAll, mergeAll ([d7e8be7](https://github.com/ReactiveX/RxJS/commit/d7e8be7))
- **map:** add higher-order lettable map operator ([ce40b2d](https://github.com/ReactiveX/RxJS/commit/ce40b2d))
- **mapTo:** add higher-order lettable version of mapTo ([e97530f](https://github.com/ReactiveX/RxJS/commit/e97530f))
- **materialize:** add higher-order lettable materialize operator ([ce42477](https://github.com/ReactiveX/RxJS/commit/ce42477))
- **merge:** add higher-order lettable version of merge ([#2809](https://github.com/ReactiveX/RxJS/issues/2809)) ([3136403](https://github.com/ReactiveX/RxJS/commit/3136403))
- **mergeMap:** add higher-order lettable version of mergeMap ([417efde](https://github.com/ReactiveX/RxJS/commit/417efde))
- **mergeMapTo:** add higher-order lettable version of mergeMapTo ([653b47a](https://github.com/ReactiveX/RxJS/commit/653b47a))
- **mergeScan:** add higher-order lettable version of mergeScan ([fde7205](https://github.com/ReactiveX/RxJS/commit/fde7205))
- **multicast:** add higher-order lettable variant of multicast ([fb6014d](https://github.com/ReactiveX/RxJS/commit/fb6014d))
- **observeOn:** add higher-order lettable version of observeOn ([feb0f5a](https://github.com/ReactiveX/RxJS/commit/feb0f5a))
- **onErrorResumeNext:** add higher-order lettable version of onErrorResumeNext ([badec6a](https://github.com/ReactiveX/RxJS/commit/badec6a))
- **operators:** higher-order lettables of reduce, min, max and defaultIfEmpty added ([9974fc2](https://github.com/ReactiveX/RxJS/commit/9974fc2))
- **package:** rxjs distribution now supports main, module and es2015 keys in package.json ([988e1af](https://github.com/ReactiveX/RxJS/commit/988e1af))
- **pairwise:** add higher-order lettable version of pairwise ([bb21a44](https://github.com/ReactiveX/RxJS/commit/bb21a44))
- **partition:** add higher-order lettable version of partition ([595e588](https://github.com/ReactiveX/RxJS/commit/595e588))
- **pipe:** add pipe method ot Observable ([9f6312d](https://github.com/ReactiveX/RxJS/commit/9f6312d))
- **pipe:** add pipe utility function([42f9daf](https://github.com/ReactiveX/RxJS/commit/42f9daf))
- **pluck:** add higher-order lettable version of pluck ([8ab0914](https://github.com/ReactiveX/RxJS/commit/8ab0914))
- **publish:** add higher-order lettable variant of publish ([4ccf794](https://github.com/ReactiveX/RxJS/commit/4ccf794))
- **publishBehavior:** add higher-order lettable version of publishBehavior ([e911aef](https://github.com/ReactiveX/RxJS/commit/e911aef))
- **publishLast:** add higher-order lettable version of publishLast ([684728c](https://github.com/ReactiveX/RxJS/commit/684728c))
- **publishReplay:** add higher-order lettable version of publishReplay ([2958917](https://github.com/ReactiveX/RxJS/commit/2958917))
- **race:** add higher-order lettable version of race ([e646851](https://github.com/ReactiveX/RxJS/commit/e646851))
- **refCount:** add higher-order lettable version of refCount ([21fba63](https://github.com/ReactiveX/RxJS/commit/21fba63))
- **repeat:** add higher-order lettable version of repeat ([8473fe5](https://github.com/ReactiveX/RxJS/commit/8473fe5))
- **repeatWhen:** add higher-order lettable version of repeatWhen ([1d1cecd](https://github.com/ReactiveX/RxJS/commit/1d1cecd))
- **retry:** add higher-order lettable version of retry ([28e9b13](https://github.com/ReactiveX/RxJS/commit/28e9b13))
- **retryWhen:** add higher-order lettable version of retryWhen ([1290e3c](https://github.com/ReactiveX/RxJS/commit/1290e3c))
- **sample:** add higher-order lettable version of sample ([8c73e6e](https://github.com/ReactiveX/RxJS/commit/8c73e6e))
- **sampleTime:** add higher-order lettable version of sampleTime ([ba6a9ce](https://github.com/ReactiveX/RxJS/commit/ba6a9ce))
- **scan:** add higher-order lettable version of scan ([2cc5d75](https://github.com/ReactiveX/RxJS/commit/2cc5d75))
- **sequenceEqual:** add higher-order lettable version of sequenceEqual ([7cd3165](https://github.com/ReactiveX/RxJS/commit/7cd3165))
- **share:** add higher-order lettable version of share ([f10c42e](https://github.com/ReactiveX/RxJS/commit/f10c42e))
- **shareReplay:** add higher-order lettable version of shareReplay ([e8be197](https://github.com/ReactiveX/RxJS/commit/e8be197))
- **single:** add higher-order lettable version of single ([3bc050a](https://github.com/ReactiveX/RxJS/commit/3bc050a))
- **skip:** add higher-order lettable version of skip ([baed383](https://github.com/ReactiveX/RxJS/commit/baed383))
- **skipLast:** add higher-order lettable version of skipLast ([6e1ff3c](https://github.com/ReactiveX/RxJS/commit/6e1ff3c))
- **skipUntil:** add higher-order lettable version of skipUntil ([6cc2cd6](https://github.com/ReactiveX/RxJS/commit/6cc2cd6))
- **skipWhile:** add higher-order lettable version of skipWhile ([76d8ffa](https://github.com/ReactiveX/RxJS/commit/76d8ffa))
- **subscribeOn:** add higher-order lettable version of subscribeOn ([866af37](https://github.com/ReactiveX/RxJS/commit/866af37))
- **switchAll:** add higher-order lettable version of switch ([2f12572](https://github.com/ReactiveX/RxJS/commit/2f12572))
- **switchMap:** add higher-order lettable version of switchMap ([b6e5b56](https://github.com/ReactiveX/RxJS/commit/b6e5b56))
- **switchMapTo:** add higher-order lettable version of switchMapTo ([2640184](https://github.com/ReactiveX/RxJS/commit/2640184))
- **take:** add higher-order lettable version of take ([089a5a6](https://github.com/ReactiveX/RxJS/commit/089a5a6))
- **takeLast:** add higher-order lettable version of takeLast ([cd7e7dd](https://github.com/ReactiveX/RxJS/commit/cd7e7dd))
- **takeUntil:** add higher-order lettable version of takeUntil ([bb2ddaa](https://github.com/ReactiveX/RxJS/commit/bb2ddaa))
- **takeWhile:** add higher-order lettable version of takeWhile ([f86c862](https://github.com/ReactiveX/RxJS/commit/f86c862))
- **tap:** add higher-order lettable version of do ([f85c60e](https://github.com/ReactiveX/RxJS/commit/f85c60e))
- **throttle:** add higher-order lettable version of throttle ([e4dd1fd](https://github.com/ReactiveX/RxJS/commit/e4dd1fd))
- **throttleTime:** add higher-order lettable version of throttleTime ([34a592d](https://github.com/ReactiveX/RxJS/commit/34a592d))
- **timeInterval:** add higher-order lettable version of timeInterval ([fcad034](https://github.com/ReactiveX/RxJS/commit/fcad034))
- **timeout:** add higher-order lettable version of timeout ([2546750](https://github.com/ReactiveX/RxJS/commit/2546750))
- **timeoutWith:** add higher-order lettable version of timeoutWith ([bd7f5ed](https://github.com/ReactiveX/RxJS/commit/bd7f5ed))
- **timestamp:** add higher-order lettable version of timestamp ([a780bf2](https://github.com/ReactiveX/RxJS/commit/a780bf2))
- **toArray:** add higher-order lettable version of toArray ([82480cf](https://github.com/ReactiveX/RxJS/commit/82480cf))
- **toArray:** add higher-order lettable version of toArray ([a03a50c](https://github.com/ReactiveX/RxJS/commit/a03a50c))
- **toPromise:** add higher-order lettable version of toPromise ([1627da2](https://github.com/ReactiveX/RxJS/commit/1627da2))
- **window:** add higher-order lettable version of window ([9f6373e](https://github.com/ReactiveX/RxJS/commit/9f6373e))
- **windowCount:** add higher-order lettable version of windowCount ([2a9e54c](https://github.com/ReactiveX/RxJS/commit/2a9e54c))
- **windowTime:** add higher-order lettable version of windowTime ([29ffa1b](https://github.com/ReactiveX/RxJS/commit/29ffa1b))
- **windowToggle:** add higher-order lettable version of windowToggle ([81ec389](https://github.com/ReactiveX/RxJS/commit/81ec389))
- **windowWhen:** add higher-order lettable version of windowWhen ([0b73208](https://github.com/ReactiveX/RxJS/commit/0b73208))
- **withLatestFrom:** add higher-order lettable version of withLatestFrom ([509c97c](https://github.com/ReactiveX/RxJS/commit/509c97c))
- **zip:** add higher-order lettable version of zip ([8a9b9b2](https://github.com/ReactiveX/RxJS/commit/8a9b9b2))
- **zipAll:** add higher-order lettable version of zipAll ([f6bd51f](https://github.com/ReactiveX/RxJS/commit/f6bd51f))

<a name="5.4.3"></a>

## [5.4.3](https://github.com/ReactiveX/RxJS/compare/5.4.2...v5.4.3) (2017-08-10)

### Bug Fixes

- **compilation:** compiles under typescript 2.4.2 ([#2780](https://github.com/ReactiveX/RxJS/issues/2780)) ([d2a32f9](https://github.com/ReactiveX/RxJS/commit/d2a32f9))
- **exports:** add exports for missing static operators: generate, ([08c4196](https://github.com/ReactiveX/RxJS/commit/08c4196))

<a name="5.4.2"></a>

## [5.4.2](https://github.com/ReactiveX/RxJS/compare/5.4.1...v5.4.2) (2017-07-05)

### Bug Fixes

- **Notification:** Don't reference `this` from static methods. ([9f8e375](https://github.com/ReactiveX/RxJS/commit/9f8e375))
- **Subject:** lift signature is now appropriate for stricter TypeScript 2.4 checks ([#2722](https://github.com/ReactiveX/RxJS/issues/2722)) ([9804de7](https://github.com/ReactiveX/RxJS/commit/9804de7))

<a name="5.4.1"></a>

## [5.4.1](https://github.com/ReactiveX/RxJS/compare/5.4.0...v5.4.1) (2017-06-14)

### Bug Fixes

- **ajax:** Only set timeout & responseType if request is asynchronous ([#2486](https://github.com/ReactiveX/RxJS/issues/2486)) ([380fbcf](https://github.com/ReactiveX/RxJS/commit/380fbcf))
- **audit:** will now properly mirror source if durations are Observable.empty() ([#2595](https://github.com/ReactiveX/RxJS/issues/2595)) ([6ded82e](https://github.com/ReactiveX/RxJS/commit/6ded82e))
- **elementAt:** will now properly unsubscribe when it completes or errors ([#2501](https://github.com/ReactiveX/RxJS/issues/2501)) ([a400cab](https://github.com/ReactiveX/RxJS/commit/a400cab))
- **ErrorObservable:** will now propagate errors properly when used in a `catch` after `fromPromise`. ([#2552](https://github.com/ReactiveX/RxJS/issues/2552)) ([cf88a20](https://github.com/ReactiveX/RxJS/commit/cf88a20))
- **groupBy:** group duration notifiers will now properly unsubscribe and clean up ([#2662](https://github.com/ReactiveX/RxJS/issues/2662)) ([ab92083](https://github.com/ReactiveX/RxJS/commit/ab92083)), closes [#2660](https://github.com/ReactiveX/RxJS/issues/2660) [#2661](https://github.com/ReactiveX/RxJS/issues/2661)
- **Observable:** errors thrown in observer/handlers without an operator applied will no longer be swallowed ([#2626](https://github.com/ReactiveX/RxJS/issues/2626)) ([c250afc](https://github.com/ReactiveX/RxJS/commit/c250afc)), closes [#2565](https://github.com/ReactiveX/RxJS/issues/2565)
- **reduce:** type definitions overloads for TypeScript are now in proper order ([#2523](https://github.com/ReactiveX/RxJS/issues/2523)) ([ccc0647](https://github.com/ReactiveX/RxJS/commit/ccc0647))
- **Schedulers:** Fix issue where canceling an asap or animationFrame action early could throw ([#2638](https://github.com/ReactiveX/RxJS/issues/2638)) ([fc39043](https://github.com/ReactiveX/RxJS/commit/fc39043))

<a name="5.4.0"></a>

# [5.4.0](https://github.com/ReactiveX/RxJS/) (2017-05-09)

### Features

- **shareReplay:** adds `shareReplay` variant of `publishReplay` ([#2443](https://github.com/ReactiveX/RxJS/issues/2443)) ([5a2266a](https://github.com/ReactiveX/RxJS/commit/5a2266a))
- **skipLast:** add skipLast operator ([#2316](https://github.com/ReactiveX/RxJS/issues/2316)) ([4ffbbe5](https://github.com/ReactiveX/RxJS/commit/4ffbbe5)), closes [#1404](https://github.com/ReactiveX/RxJS/issues/1404)
- **TypeScript:** fromPromise accepts PromiseLike object ([#2505](https://github.com/ReactiveX/RxJS/issues/2505)) ([ade1fd5](https://github.com/ReactiveX/RxJS/commit/ade1fd5))

<a name="5.3.3"></a>

## [5.3.3](https://github.com/ReactiveX/RxJS/compare/5.3.1...5.3.3) (2017-05-09)

### Bug Fixes

- **delayWhen:** correctly handle synchronous duration observable ([#2589](https://github.com/ReactiveX/RxJS/issues/2589)) ([695f280](https://github.com/ReactiveX/RxJS/commit/695f280)), closes [#2587](https://github.com/ReactiveX/RxJS/issues/2587)
- **race:** allow TypeScript support for array of observables other than rest param ([#2548](https://github.com/ReactiveX/RxJS/issues/2548)) ([ace553c](https://github.com/ReactiveX/RxJS/commit/ace553c))
- **Subscriber:** do not call complete with undefined value param ([#2559](https://github.com/ReactiveX/RxJS/issues/2559)) ([3d63de2](https://github.com/ReactiveX/RxJS/commit/3d63de2))

**(NOTE: 5.3.2 was a broken release and was removed)**

<a name="5.3.1"></a>

## [5.3.1](https://github.com/ReactiveX/RxJS/compare/5.3.0...v5.3.1) (2017-05-02)

### Bug Fixes

- **AsyncAction:** rescheduling an action with the same delay before it has executed will now schedule appropriately. ([#2580](https://github.com/ReactiveX/RxJS/issues/2580)) ([281760e](https://github.com/ReactiveX/RxJS/commit/281760e))
- **closure:** make root.ts work with closure ([#2546](https://github.com/ReactiveX/RxJS/issues/2546)) ([0ecf55d](https://github.com/ReactiveX/RxJS/commit/0ecf55d))
- **tests:** add missing babel-polyfill to package.json ([b277ce9](https://github.com/ReactiveX/RxJS/commit/b277ce9)), closes [#2261](https://github.com/ReactiveX/RxJS/issues/2261)
- **withLatestFrom:** change from hot to cold observable in marble test ([0c65446](https://github.com/ReactiveX/RxJS/commit/0c65446)), closes [#2526](https://github.com/ReactiveX/RxJS/issues/2526)

<a name="5.3.0"></a>

# [5.3.0](https://github.com/ReactiveX/RxJS/compare/5.2.0...v5.3.0) (2017-04-03)

### Bug Fixes

- **catch:** return type is now the union of input types ([#2478](https://github.com/ReactiveX/RxJS/issues/2478)) ([840def0](https://github.com/ReactiveX/RxJS/commit/840def0))
- **forEach:** fix a temporal dead zone issue in forEach. ([#2474](https://github.com/ReactiveX/RxJS/issues/2474)) ([e9e9801](https://github.com/ReactiveX/RxJS/commit/e9e9801))
- **multicast:** Ensure ConnectableObservables returned by multicast are state-isolated. ([aaa9e6b](https://github.com/ReactiveX/RxJS/commit/aaa9e6b))
- **reduce:** proper TypeScript signature overload ordering ([#2382](https://github.com/ReactiveX/RxJS/issues/2382)) ([f6a4951](https://github.com/ReactiveX/RxJS/commit/f6a4951)), closes [#2338](https://github.com/ReactiveX/RxJS/issues/2338)
- **SafeSubscriber:** SafeSubscriber shouldn't mutate incoming Observers. ([a1778e0](https://github.com/ReactiveX/RxJS/commit/a1778e0))
- **timeout:** Cancels scheduled timeout, if no longer needed ([3e9d529](https://github.com/ReactiveX/RxJS/commit/3e9d529)), closes [#2134](https://github.com/ReactiveX/RxJS/issues/2134) [#2244](https://github.com/ReactiveX/RxJS/issues/2244) [#2355](https://github.com/ReactiveX/RxJS/issues/2355) [#2347](https://github.com/ReactiveX/RxJS/issues/2347) [#2353](https://github.com/ReactiveX/RxJS/issues/2353) [#2254](https://github.com/ReactiveX/RxJS/issues/2254) [#2372](https://github.com/ReactiveX/RxJS/issues/2372) [#1301](https://github.com/ReactiveX/RxJS/issues/1301)
- **zipAll:** complete when the source is empty ([712fece](https://github.com/ReactiveX/RxJS/commit/712fece))

### Features

- **delayWhen:** add index to the selector function ([5d6291e](https://github.com/ReactiveX/RxJS/commit/5d6291e))
- **symbol exports:** symbols now also exported without `$$` prefix to work with Babel UMD exporting ([#2435](https://github.com/ReactiveX/RxJS/issues/2435)) ([747bef6](https://github.com/ReactiveX/RxJS/commit/747bef6)), closes [#2415](https://github.com/ReactiveX/RxJS/issues/2415)

### Performance Improvements

- **bufferCount:** optimize bufferCount operator ([#2359](https://github.com/ReactiveX/RxJS/issues/2359)) ([28d0883](https://github.com/ReactiveX/RxJS/commit/28d0883))

### April Fools

- **smooth:** `smooth()` was never really a thing. Sorry, folks. :D

<a name="5.2.0"></a>

# [5.2.0](https://github.com/ReactiveX/RxJS/compare/5.1.1...v5.2.0) (2017-02-21)

### Bug Fixes

- **ajax:** will set `withCredentials` after `open` on XHR for IE10 ([#2332](https://github.com/ReactiveX/RxJS/issues/2332)) ([0ab1d3b](https://github.com/ReactiveX/RxJS/commit/0ab1d3b))
- **bindCallback:** emit undefined when callback is without arguments ([915a2a8](https://github.com/ReactiveX/RxJS/commit/915a2a8))
- **bindNodeCallback:** emit undefined when callback has no success arguments ([8b81fc6](https://github.com/ReactiveX/RxJS/commit/8b81fc6)), closes [#2254](https://github.com/ReactiveX/RxJS/issues/2254)
- **bindNodeCallback:** errors thrown in callback will be scheduled if a scheduler is provided ([#2344](https://github.com/ReactiveX/RxJS/issues/2344)) ([82ec4f1](https://github.com/ReactiveX/RxJS/commit/82ec4f1))
- **concat:** will now return Observable when given a single object implementing Symbol.observable ([#2387](https://github.com/ReactiveX/RxJS/issues/2387)) ([f5d035a](https://github.com/ReactiveX/RxJS/commit/f5d035a))
- **ErrorObservable:** remove type constraint to error value ([2f951cd](https://github.com/ReactiveX/RxJS/commit/2f951cd)), closes [#2395](https://github.com/ReactiveX/RxJS/issues/2395)
- **forkJoin:** add type signature for single observable with selector ([7983b91](https://github.com/ReactiveX/RxJS/commit/7983b91)), closes [#2347](https://github.com/ReactiveX/RxJS/issues/2347)
- **merge:** return Observable when called with single lowerCaseO ([85752eb](https://github.com/ReactiveX/RxJS/commit/85752eb))
- **mergeAll:** introduce variant support <T, R> for mergeMap ([656f2b3](https://github.com/ReactiveX/RxJS/commit/656f2b3)), closes [#2372](https://github.com/ReactiveX/RxJS/issues/2372)
- **single:** predicate function receives indicies starting at 0 ([#2396](https://github.com/ReactiveX/RxJS/issues/2396)) ([c81882f](https://github.com/ReactiveX/RxJS/commit/c81882f))
- **subscribeToResult:** accept array-like as result ([14685ba](https://github.com/ReactiveX/RxJS/commit/14685ba))

### Features

- **webSocket:** Add binaryType to config object ([86acbd1](https://github.com/ReactiveX/RxJS/commit/86acbd1)), closes [#2353](https://github.com/ReactiveX/RxJS/issues/2353)
- **windowTime:** maxWindowSize parameter in windowTime operator ([381be3f](https://github.com/ReactiveX/RxJS/commit/381be3f)), closes [#1301](https://github.com/ReactiveX/RxJS/issues/1301)

<a name="5.1.1"></a>

## [5.1.1](https://github.com/ReactiveX/RxJS/compare/5.1.0...v5.1.1) (2017-02-13)

### Bug Fixes

- **bindCallback:** input function context can now be properly set via output function ([#2319](https://github.com/ReactiveX/RxJS/issues/2319)) ([cb91c76](https://github.com/ReactiveX/RxJS/commit/cb91c76))
- **bindNodeCallback:** input function context can now be properly set via output function ([#2320](https://github.com/ReactiveX/RxJS/issues/2320)) ([3ec315d](https://github.com/ReactiveX/RxJS/commit/3ec315d))
- **Subscription:** fold ChildSubscription logic into Subscriber to prevent operators from leaking ChildSubscriptions. ([#2360](https://github.com/ReactiveX/RxJS/issues/2360)) ([22e4c17](https://github.com/ReactiveX/RxJS/commit/22e4c17)), closes [#2244](https://github.com/ReactiveX/RxJS/issues/2244) [#2355](https://github.com/ReactiveX/RxJS/issues/2355)

<a name="5.1.0"></a>

# [5.1.0](https://github.com/ReactiveX/RxJS/compare/5.0.3...v5.1.0) (2017-02-01)

### Bug Fixes

- **catch:** update the catch operator to dispose inner subscriptions if the catch subscription is di ([#2271](https://github.com/ReactiveX/RxJS/issues/2271)) ([8a1e089](https://github.com/ReactiveX/RxJS/commit/8a1e089))
- **combineLatest:** Don't mutate array of observables passed to ([#2276](https://github.com/ReactiveX/RxJS/issues/2276)) ([9b73c46](https://github.com/ReactiveX/RxJS/commit/9b73c46))
- **ISubscription:** update type definition of ISubscription::closed ([#2249](https://github.com/ReactiveX/RxJS/issues/2249)) ([0c304a2](https://github.com/ReactiveX/RxJS/commit/0c304a2))
- **Observable:** Ensure the generic type of the Observer passed to Observable's initializer function is the same. ([51a0bc1](https://github.com/ReactiveX/RxJS/commit/51a0bc1)), closes [#2166](https://github.com/ReactiveX/RxJS/issues/2166)
- **Observable:** errors thrown during subscription are now properly sent down error channel ([#2313](https://github.com/ReactiveX/RxJS/issues/2313)) ([d4a9aac](https://github.com/ReactiveX/RxJS/commit/d4a9aac)), closes [#1833](https://github.com/ReactiveX/RxJS/issues/1833)
- **reduce:** index will properly start at 1 if no seed is provided, to match native Array reduce behavior ([30a4ca4](https://github.com/ReactiveX/RxJS/commit/30a4ca4)), closes [#2290](https://github.com/ReactiveX/RxJS/issues/2290)
- **repeatWhen:** resulting observable will wait for the source to complete, even if a hot notifier completes first. ([#2209](https://github.com/ReactiveX/RxJS/issues/2209)) ([c65a098](https://github.com/ReactiveX/RxJS/commit/c65a098)), closes [#2054](https://github.com/ReactiveX/RxJS/issues/2054)
- **Subject:** ensure subject properly throws ObjectUnsubscribedError when unsubscribed then resubscribed to ([#2318](https://github.com/ReactiveX/RxJS/issues/2318)) ([41489eb](https://github.com/ReactiveX/RxJS/commit/41489eb))
- **TestScheduler:** helper methods return proper types, `HotObservable` and `ColdObservable` instead of Observable ([#2305](https://github.com/ReactiveX/RxJS/issues/2305)) ([758aae9](https://github.com/ReactiveX/RxJS/commit/758aae9))
- **windowTime:** ensure windows created when only a timespan is passed are closed and cleaned up properly. ([#2278](https://github.com/ReactiveX/RxJS/issues/2278)) ([d4533c4](https://github.com/ReactiveX/RxJS/commit/d4533c4))

### Features

- **fromEventPattern:** support optional removeHandler ([86960c2](https://github.com/ReactiveX/RxJS/commit/86960c2))
- **fromEventPattern:** support pass signal from addHandler to removeHandler ([01d0622](https://github.com/ReactiveX/RxJS/commit/01d0622))

<a name="5.0.3"></a>

## [5.0.3](https://github.com/ReactiveX/RxJS/compare/5.0.2...v5.0.3) (2017-01-05)

### Bug Fixes

- **observeOn:** seal memory leak involving old notifications ([9664a38](https://github.com/ReactiveX/RxJS/commit/9664a38)), closes [#2244](https://github.com/ReactiveX/RxJS/issues/2244)
- **Subscription:** `add` will return Subscription that `remove`s itself when unsubscribed ([375d4a5](https://github.com/ReactiveX/RxJS/commit/375d4a5))
- **TypeScript:** interfaces that accepted `Scheduler` now accept `IScheduler` interface ([a0d28a8](https://github.com/ReactiveX/RxJS/commit/a0d28a8))

<a name="5.0.2"></a>

## [5.0.2](https://github.com/ReactiveX/RxJS/compare/5.0.1...v5.0.2) (2016-12-23)

### Bug Fixes

- **ajax:** upload progress is now set correctly ([#2200](https://github.com/ReactiveX/RxJS/issues/2200)) ([1a83041](https://github.com/ReactiveX/RxJS/commit/1a83041))
- **groupBy:** Fix groupBy to dispose of outer subscription. ([#2201](https://github.com/ReactiveX/RxJS/issues/2201)) ([2269618](https://github.com/ReactiveX/RxJS/commit/2269618))

<a name="5.0.1"></a>

## [5.0.1](https://github.com/ReactiveX/RxJS/compare/5.0.0...v5.0.1) (2016-12-13)

### Bug Fixes

- **TypeScript:** pin to TypeScript 2.0.x, fix errors with Error subclassing ([300504c](https://github.com/ReactiveX/RxJS/commit/300504c))

<a name="5.0.0"></a>

# [5.0.0](https://github.com/ReactiveX/RxJS/compare/5.0.0-rc.5...v5.0.0) (2016-12-13)

### Bug Fixes

- **race:** unsubscribe raced observables with immediate scheduler ([#2158](https://github.com/ReactiveX/RxJS/issues/2158)) ([7dd533b](https://github.com/ReactiveX/RxJS/commit/7dd533b))
- **SubscribeOnObservable:** Add the source subscription to the action disposable so the source will ([64e3815](https://github.com/ReactiveX/RxJS/commit/64e3815))

<a name="5.0.0-rc.5"></a>

# [5.0.0-rc.5](https://github.com/ReactiveX/RxJS/compare/5.0.0-rc.4...v5.0.0-rc.5) (2016-12-07)

### Bug Fixes

- **AjaxObservable:** catch XHR send failures to observer ([#2159](https://github.com/ReactiveX/RxJS/issues/2159)) ([128fb9c](https://github.com/ReactiveX/RxJS/commit/128fb9c))
- **distinctKey:** Removed accidental leftover reference of `distinctKey` ([9fd8096](https://github.com/ReactiveX/RxJS/commit/9fd8096)), closes [#2161](https://github.com/ReactiveX/RxJS/issues/2161)
- **errors:** Better error message when you return non-observable things, ([#2152](https://github.com/ReactiveX/RxJS/issues/2152)) ([86a909c](https://github.com/ReactiveX/RxJS/commit/86a909c)), closes [#215](https://github.com/ReactiveX/RxJS/issues/215)
- **event:** uses `Object.prototype.toString.call` on objects ([#2143](https://github.com/ReactiveX/RxJS/issues/2143)) ([e036e79](https://github.com/ReactiveX/RxJS/commit/e036e79))
- **typings:** type guard support for `last`, `first`, `find` and `filter`. ([5f2e849](https://github.com/ReactiveX/RxJS/commit/5f2e849))

### Features

- **timeout:** remove `errorToSend` argument, always throw TimeoutError ([#2172](https://github.com/ReactiveX/RxJS/issues/2172)) ([98ea3d2](https://github.com/ReactiveX/RxJS/commit/98ea3d2))

### BREAKING CHANGES

- timeout: `timeout` no longer accepts the `errorToSend` argument

related #2141

<a name="5.0.0-rc.4"></a>

# [5.0.0-rc.4](https://github.com/ReactiveX/RxJS/compare/5.0.0-rc.3...v5.0.0-rc.4) (2016-11-19)

### Bug Fixes

- **partition:** handles `thisArg` as expected ([#2138](https://github.com/ReactiveX/RxJS/issues/2138)) ([6cf7296](https://github.com/ReactiveX/RxJS/commit/6cf7296))
- **timeout:** throw traceable TimeoutError ([#2132](https://github.com/ReactiveX/RxJS/issues/2132)) ([9ebc46b](https://github.com/ReactiveX/RxJS/commit/9ebc46b))

<a name="5.0.0-rc.3"></a>

# [5.0.0-rc.3](https://github.com/ReactiveX/RxJS/compare/5.0.0-rc.2...v5.0.0-rc.3) (2016-11-15)

### Bug Fixes

- **typings:** You no longer have to install the type definition for chai ([#2112](https://github.com/ReactiveX/rxjs/issues/2112))

### Features

- **filter:** support type guards without casting ([68b7922](https://github.com/ReactiveX/RxJS/commit/68b7922))
- **find:** support type guards without casting ([9058bf6](https://github.com/ReactiveX/RxJS/commit/9058bf6))
- **first:** support type guards without casting ([3aa1988](https://github.com/ReactiveX/RxJS/commit/3aa1988))
- **last:** support type guards without casting ([07ecd5e](https://github.com/ReactiveX/RxJS/commit/07ecd5e))

<a name="5.0.0-rc.2"></a>

# [5.0.0-rc.2](https://github.com/ReactiveX/RxJS/compare/5.0.0-rc.1...v5.0.0-rc.2) (2016-11-05)

### Bug Fixes

- **AjaxObservable:** remove needless type param R from AjaxObservable.getJSON() ([#2069](https://github.com/ReactiveX/RxJS/issues/2069)) ([0c3d4a4](https://github.com/ReactiveX/RxJS/commit/0c3d4a4))
- **bufferCount:** will behave as expected when `startBufferEvery` is less than `bufferSize` ([#2076](https://github.com/ReactiveX/RxJS/issues/2076)) ([d13dbb4](https://github.com/ReactiveX/RxJS/commit/d13dbb4)), closes [#2062](https://github.com/ReactiveX/RxJS/issues/2062)
- **build_docs:** fix doc building ([#1974](https://github.com/ReactiveX/RxJS/issues/1974)) ([1bbbe8b](https://github.com/ReactiveX/RxJS/commit/1bbbe8b))
- **ErrorObservable:** Add generic error type for ErrorObservable. ([#2071](https://github.com/ReactiveX/RxJS/issues/2071)) ([9df86ba](https://github.com/ReactiveX/RxJS/commit/9df86ba))
- **first:** will now only emit one value in recursive cases ([#2100](https://github.com/ReactiveX/RxJS/issues/2100)) ([a047e7a](https://github.com/ReactiveX/RxJS/commit/a047e7a)), closes [#2098](https://github.com/ReactiveX/RxJS/issues/2098)
- **fromEvent:** Throw if event target is invalid ([#2107](https://github.com/ReactiveX/RxJS/issues/2107)) ([147ce3e](https://github.com/ReactiveX/RxJS/commit/147ce3e))
- **IteratorObservable:** clarify the return type of IteratorObservable.create() ([#2070](https://github.com/ReactiveX/RxJS/issues/2070)) ([4f0f865](https://github.com/ReactiveX/RxJS/commit/4f0f865))
- **IteratorObservable:** Observables `from` generators will now finalize when subscription ends ([22d286a](https://github.com/ReactiveX/RxJS/commit/22d286a)), closes [#1938](https://github.com/ReactiveX/RxJS/issues/1938)
- **multicast:** fix a bug that caused multicast to omit messages after termination ([#2021](https://github.com/ReactiveX/RxJS/issues/2021)) ([44fbc14](https://github.com/ReactiveX/RxJS/commit/44fbc14))
- **Notification:** `materialize` output will now match Rx4 ([#2106](https://github.com/ReactiveX/RxJS/issues/2106)) ([c83bab9](https://github.com/ReactiveX/RxJS/commit/c83bab9)), closes [#2105](https://github.com/ReactiveX/RxJS/issues/2105)
- **Object.assign:** stop polyfilling Object assign ([#2080](https://github.com/ReactiveX/RxJS/issues/2080)) ([b5f8ab3](https://github.com/ReactiveX/RxJS/commit/b5f8ab3))
- **Observable/Ajax:** mount properties to origin readystatechange fn ([#2025](https://github.com/ReactiveX/RxJS/issues/2025)) ([76a9abb](https://github.com/ReactiveX/RxJS/commit/76a9abb))
- **operator/do:** fix typings ([9a40297](https://github.com/ReactiveX/RxJS/commit/9a40297))
- **reduce/scan:** both scan/reduce operators now accepts `undefined` itself as a valid seed ([#2050](https://github.com/ReactiveX/RxJS/issues/2050)) ([fee7585](https://github.com/ReactiveX/RxJS/commit/fee7585)), closes [#2047](https://github.com/ReactiveX/RxJS/issues/2047)
- **ReplaySubject:** observer now subscribed prior to running subscription function ([#2046](https://github.com/ReactiveX/RxJS/issues/2046)) ([fea08e9](https://github.com/ReactiveX/RxJS/commit/fea08e9)), closes [#2044](https://github.com/ReactiveX/RxJS/issues/2044)
- **sample:** source is now subscribed to before the notifier ([ffe99e8](https://github.com/ReactiveX/RxJS/commit/ffe99e8)), closes [#2075](https://github.com/ReactiveX/RxJS/issues/2075)
- **Symbol.iterator:** will not polyfill Symbol iterator unless Symbol exists ([#2082](https://github.com/ReactiveX/RxJS/issues/2082)) ([1138c99](https://github.com/ReactiveX/RxJS/commit/1138c99))
- **typings:** fixed Subject<T>.lift to have the same shape as Observable<T>.lift ([b07f597](https://github.com/ReactiveX/RxJS/commit/b07f597))
- **WebSocketSubject.prototype.multiplex:** no longer nulls out socket after first unsubscribe ([#2039](https://github.com/ReactiveX/RxJS/issues/2039)) ([a5e9cfe](https://github.com/ReactiveX/RxJS/commit/a5e9cfe)), closes [#2037](https://github.com/ReactiveX/RxJS/issues/2037)

### Features

- **distinct:** remove `distinctKey`, `distinct` signature change and perf improvements ([#2049](https://github.com/ReactiveX/RxJS/issues/2049)) ([89612b2](https://github.com/ReactiveX/RxJS/commit/89612b2)), closes [#2009](https://github.com/ReactiveX/RxJS/issues/2009)
- **groupBy:** Adds subjectSelector argument to groupBy ([#2023](https://github.com/ReactiveX/RxJS/issues/2023)) ([f94ceb9](https://github.com/ReactiveX/RxJS/commit/f94ceb9))
- **typescript:** remove dependency to 3rd party es2015 definition ([#2027](https://github.com/ReactiveX/RxJS/issues/2027)) ([4c31974](https://github.com/ReactiveX/RxJS/commit/4c31974)), closes [#2016](https://github.com/ReactiveX/RxJS/issues/2016)

### BREAKING CHANGES

- Notification: `Notification.prototype.exception` is now `Notification.prototype.error` to match Rx4 semantics
- Symbol.iterator: RxJS will no longer polyfill `Symbol.iterator` if `Symbol` does not exist. This may break code that inadvertently relies on this behavior
- Object.assign: RxJS will no longer polyfill `Object.assign`. It does
  not require `Object.assign` to function, however, your code may be
  inadvertently relying on this polyfill.
- AjaxObservable: Observable.ajax.getJSON() now only supports a single type parameter,
  `getJSON<T>(url: string, headers?: Object): Observable<T>`.
  The extra type parameter it accepted previously was superfluous.
- distinct: `distinctKey` has been removed. Use `distinct`
- distinct: `distinct` operator has changed, first argument is an
  optional `keySelector`. The custom `compare` function is no longer
  supported.

<a name="5.0.0-rc.1"></a>

# [5.0.0-rc.1](https://github.com/ReactiveX/RxJS/compare/5.0.0-beta.12...v5.0.0-rc.1) (2016-10-11)

### Bug Fixes

- **AjaxObservable:** Fix for [#1921](https://github.com/ReactiveX/RxJS/issues/1921) exposed AjaxObservable unsubscription error calling xhr.abort(). ([4d23f87](https://github.com/ReactiveX/RxJS/commit/4d23f87))
- **AnonymousSubject:** is now exposed on Rx namespace ([0a6f049](https://github.com/ReactiveX/RxJS/commit/0a6f049)), closes [#2002](https://github.com/ReactiveX/RxJS/issues/2002)
- **bufferTime:** no errors with take after bufferTime with maxBufferSize ([ecec640](https://github.com/ReactiveX/RxJS/commit/ecec640)), closes [#1944](https://github.com/ReactiveX/RxJS/issues/1944)
- **docs:** Fix esdoc for Observable.merge spread argument ([b794e9b](https://github.com/ReactiveX/RxJS/commit/b794e9b))
- **Observer:** fix Observable#subscribe() signature to suggest correct usable ([459d2a2](https://github.com/ReactiveX/RxJS/commit/459d2a2))
- **operator:** Fix take to complete when the source is re-entrant. ([86615cb](https://github.com/ReactiveX/RxJS/commit/86615cb))
- **root:** find global context (window/self/global) in a more safe way ([a098132](https://github.com/ReactiveX/RxJS/commit/a098132)), closes [#1930](https://github.com/ReactiveX/RxJS/issues/1930)
- **schedulers:** Queue, Asap, and AnimationFrame Schedulers should be Async if delay > 0 ([d5c682c](https://github.com/ReactiveX/RxJS/commit/d5c682c))
- **util/toSubscriber:** Supplies the Subscriber constructor with emptyObserver as destination if no ([8e7e4e3](https://github.com/ReactiveX/RxJS/commit/8e7e4e3))
- **WebSocketSubject:** ensure all internal state properly reset when socket is nulled out ([62d242e](https://github.com/ReactiveX/RxJS/commit/62d242e)), closes [#1863](https://github.com/ReactiveX/RxJS/issues/1863)

### Features

- **cache:** remove `cache` operator ([1b23ace](https://github.com/ReactiveX/RxJS/commit/1b23ace))
- **ES2015:** stop publishing `rxjs-es`, ES2015 output no longer included in `@reactivex/rxjs` package under `/dist/es6` ([6be9968](https://github.com/ReactiveX/RxJS/commit/6be9968)), closes [#1671](https://github.com/ReactiveX/RxJS/issues/1671)
- **filter:** Observable<T>.filter() can take type guard as the predicate function ([d62fbf0](https://github.com/ReactiveX/RxJS/commit/d62fbf0))
- **find:** Observable<T>.find() can take type guard as the predicate function ([b952718](https://github.com/ReactiveX/RxJS/commit/b952718))
- **first:** Observable<T>.first() can take type guard as the predicate function ([f99ca49](https://github.com/ReactiveX/RxJS/commit/f99ca49))
- **last:** Observable<T>.last() can take type guard as the predicate function ([76a8a57](https://github.com/ReactiveX/RxJS/commit/76a8a57))
- **operators:** Use lift in the operators that don't currently use lift. ([68af9ef](https://github.com/ReactiveX/RxJS/commit/68af9ef))
- **TypeScript:** update TypeScript to v2.0 ([3478b0b](https://github.com/ReactiveX/RxJS/commit/3478b0b))

### BREAKING CHANGES

- **cache:** The .cache() operator has been removed, pending further discussion ([1b23ace](https://github.com/ReactiveX/RxJS/commit/1b23ace))
- ES2015: `rxjs-es` is no longer being published
- ES2015: `@reactivex/rxjs` no longer has `/dist/es6` output

related #2016
related #1992

- package.json: TypeScript definitions are now for TS 2.0 and higher

Even if we use getter for class, they are marked with `readonly` properties
in d.ts.

- operators: Removes MulticastObservable subclass in favor of a MulticastOperator.

<a name="5.0.0-beta.12"></a>

# [5.0.0-beta.12](https://github.com/ReactiveX/RxJS/compare/5.0.0-beta.11...v5.0.0-beta.12) (2016-09-09)

### Bug Fixes

- **ajaxObservable:** remove implicit dependency to map operator patch ([1744ae9](https://github.com/ReactiveX/RxJS/commit/1744ae9)), closes [#1874](https://github.com/ReactiveX/RxJS/issues/1874)
- **AjaxObservable:** return null value from JSON.Parse (#1904) ([6ba374e](https://github.com/ReactiveX/RxJS/commit/6ba374e))
- **catch:** removed unneeded overload for catch ([dd0e586](https://github.com/ReactiveX/RxJS/commit/dd0e586))
- **max:** do not return comparer values ([f454e93](https://github.com/ReactiveX/RxJS/commit/f454e93)), closes [#1892](https://github.com/ReactiveX/RxJS/issues/1892)
- **min:** do not return comparer values ([222fd17](https://github.com/ReactiveX/RxJS/commit/222fd17)), closes [#1892](https://github.com/ReactiveX/RxJS/issues/1892)
- **operators:** export reserved name operators on prototype ([34c39dd](https://github.com/ReactiveX/RxJS/commit/34c39dd)), closes [#1924](https://github.com/ReactiveX/RxJS/issues/1924)
- **VirtualTimeScheduler:** remove default maxFrame limit ([1de86f1](https://github.com/ReactiveX/RxJS/commit/1de86f1)), closes [#1889](https://github.com/ReactiveX/RxJS/issues/1889)
- **WebSocketSubject:** pass constructor errors onto observable ([49c7d67](https://github.com/ReactiveX/RxJS/commit/49c7d67))

### Features

- **operator:** Add repeatWhen operator ([c288d88](https://github.com/ReactiveX/RxJS/commit/c288d88))
- **sequenceEqual:** adds sequenceEqual operator ([3c30293](https://github.com/ReactiveX/RxJS/commit/3c30293)), closes [#1882](https://github.com/ReactiveX/RxJS/issues/1882)

<a name="5.0.0-beta.11"></a>

# [5.0.0-beta.11](https://github.com/ReactiveX/RxJS/compare/5.0.0-beta.10...v5.0.0-beta.11) (2016-08-09)

### Bug Fixes

- **ajaxObservable:** only set default Content-Type header when no body is sent (#1830) ([5a895e8](https://github.com/ReactiveX/RxJS/commit/5a895e8))
- **AjaxObservable:** drop resultSelector support in ajax method ([7a77437](https://github.com/ReactiveX/RxJS/commit/7a77437)), closes [#1783](https://github.com/ReactiveX/RxJS/issues/1783)
- **AsyncSubject:** do not allow change value after complete ([801f282](https://github.com/ReactiveX/RxJS/commit/801f282)), closes [#1800](https://github.com/ReactiveX/RxJS/issues/1800)
- **BoundNodeCallbackObservable:** cast to `any` to access to private field in `source` ([54f342f](https://github.com/ReactiveX/RxJS/commit/54f342f))
- **catch:** accept selector returns ObservableInput ([e55c62d](https://github.com/ReactiveX/RxJS/commit/e55c62d)), closes [#1857](https://github.com/ReactiveX/RxJS/issues/1857)
- **combineLatest:** emit unique array instances with the default projection ([2e30fd1](https://github.com/ReactiveX/RxJS/commit/2e30fd1))
- **Observable.from:** standardise arguments (remove map/context) ([aa30af2](https://github.com/ReactiveX/RxJS/commit/aa30af2))
- **schedulers:** fix asap and animationFrame schedulers to execute across async boundaries. (#182 ([548ec2a](https://github.com/ReactiveX/RxJS/commit/548ec2a)), closes [(#1820](https://github.com/(/issues/1820) [#1814](https://github.com/ReactiveX/RxJS/issues/1814)
- **subscribeToResult:** update subscription to iterables ([5d6339a](https://github.com/ReactiveX/RxJS/commit/5d6339a))
- **WebSocketSubject:** prevent early close (#1831) ([848a527](https://github.com/ReactiveX/RxJS/commit/848a527)), closes [(#1831](https://github.com/(/issues/1831)

### Features

- **fromEvent:** Pass through event listener options (#1845) ([8f0dc01](https://github.com/ReactiveX/RxJS/commit/8f0dc01))
- **PairsObservable:** add PairsObservable creation method ([26bafff](https://github.com/ReactiveX/RxJS/commit/26bafff)), closes [#1804](https://github.com/ReactiveX/RxJS/issues/1804)

### BREAKING CHANGES

- Observable.from: - Observable.from no longer supports the optional map function and associated context argument.
  This change has been reflected in the related constructors and their properties have been standardised.
- AjaxObservable: ajax.\*() method no longer support resultSelector, encourage to use `map` instead

<a name="5.0.0-beta.10"></a>

# [5.0.0-beta.10](https://github.com/ReactiveX/RxJS/compare/5.0.0-beta.9...v5.0.0-beta.10) (2016-07-06)

### Bug Fixes

- **AjaxObservable:** ignore content-type for formdata (#1746) ([43d05e7](https://github.com/ReactiveX/RxJS/commit/43d05e7))
- **AjaxObservable:** support withCredentials for CORS request ([8084572](https://github.com/ReactiveX/RxJS/commit/8084572)), closes [#1732](https://github.com/ReactiveX/RxJS/issues/1732) [#1711](https://github.com/ReactiveX/RxJS/issues/1711)
- **babel:** fix an issue where babel could not compile `Scheduler.async` (#1807) ([12c5c74](https://github.com/ReactiveX/RxJS/commit/12c5c74)), closes [(#1807](https://github.com/(/issues/1807) [#1806](https://github.com/ReactiveX/RxJS/issues/1806)
- **bufferTime:** handle closing context when synchronously unsubscribed ([4ce4433](https://github.com/ReactiveX/RxJS/commit/4ce4433)), closes [#1763](https://github.com/ReactiveX/RxJS/issues/1763)
- **multicast:** Fixes multicast with selector to create a new source connection per subscriber. ([c3ac852](https://github.com/ReactiveX/RxJS/commit/c3ac852)), closes [(#1774](https://github.com/(/issues/1774)
- **Subject:** allow optional next value in type definition ([3e0c6d9](https://github.com/ReactiveX/RxJS/commit/3e0c6d9)), closes [#1728](https://github.com/ReactiveX/RxJS/issues/1728)
- **WebSocketSubject:** respect WebSockeCtor, support source/destination arguments in constructor. (#179 ([cd8cdd0](https://github.com/ReactiveX/RxJS/commit/cd8cdd0)), closes [#1745](https://github.com/ReactiveX/RxJS/issues/1745) [#1784](https://github.com/ReactiveX/RxJS/issues/1784)

<a name="5.0.0-beta.9"></a>

# [5.0.0-beta.9](https://github.com/ReactiveX/RxJS/compare/5.0.0-beta.8...v5.0.0-beta.9) (2016-06-14)

### Bug Fixes

- **cache:** get correct caching behavior (#1765) ([cb0b806](https://github.com/ReactiveX/RxJS/commit/cb0b806)), closes [#1628](https://github.com/ReactiveX/RxJS/issues/1628)
- **ConnectableObservable:** fix ConnectableObservable connection handling issue ([41ce80c](https://github.com/ReactiveX/RxJS/commit/41ce80c))
- **typings:** make HotObservavle.\_subscribe protected ([1c3d6ea](https://github.com/ReactiveX/RxJS/commit/1c3d6ea))
- **WebSocketSubject:** WebSocketSubject will now chain operators properly (#1752) ([bf54db4](https://github.com/ReactiveX/RxJS/commit/bf54db4)), closes [#1745](https://github.com/ReactiveX/RxJS/issues/1745)
- **window:** don't track internal window subjects as subscriptions. ([f3357b9](https://github.com/ReactiveX/RxJS/commit/f3357b9))

### Performance Improvements

- **fromEventPattern:** ~3x improvement in speed ([3dc1c00](https://github.com/ReactiveX/RxJS/commit/3dc1c00))

<a name="5.0.0-beta.8"></a>

# [5.0.0-beta.8](https://github.com/ReactiveX/RxJS/compare/5.0.0-beta.7...v5.0.0-beta.8) (2016-05-22)

### Bug Fixes

- **AnonymousSubject:** allow anonymous observers as destination ([0e2c28b](https://github.com/ReactiveX/RxJS/commit/0e2c28b))
- **combineLatest:** rxjs/observable/combineLatest is now properly exported ([21fab73](https://github.com/ReactiveX/RxJS/commit/21fab73)), closes [#1722](https://github.com/ReactiveX/RxJS/issues/1722)
- **ConnectableObservable:** fix race conditions in ConnectableObservable and refCount. ([d1412bc](https://github.com/ReactiveX/RxJS/commit/d1412bc))
- **Rx:** remove kitchenSink and DOM, let Rx export all ([f5090b4](https://github.com/ReactiveX/RxJS/commit/f5090b4)), closes [#1650](https://github.com/ReactiveX/RxJS/issues/1650)
- **ScalarObservable:** set \_isScalar to false when initialized with a scheduler ([5037b3a](https://github.com/ReactiveX/RxJS/commit/5037b3a))
- **Subject:** correct Subject behaviors to be more like Rx4 ([ba9ef2b](https://github.com/ReactiveX/RxJS/commit/ba9ef2b))
- **subscriptions:** fixes bug that tracked subscriber subscriptions twice. ([29ff794](https://github.com/ReactiveX/RxJS/commit/29ff794))

### Features

- **bufferTime:** add `maxBufferSize` optional argument ([cf45540](https://github.com/ReactiveX/RxJS/commit/cf45540)), closes [#1295](https://github.com/ReactiveX/RxJS/issues/1295)
- **multicast:** subjectfactory allows selectors ([32fa3a4](https://github.com/ReactiveX/RxJS/commit/32fa3a4))
- **onErrorResumeNext:** add onErrorResumeNext operator ([51e022b](https://github.com/ReactiveX/RxJS/commit/51e022b)), closes [#1665](https://github.com/ReactiveX/RxJS/issues/1665)
- **publish:** support optional selectors ([0e5991d](https://github.com/ReactiveX/RxJS/commit/0e5991d)), closes [#1629](https://github.com/ReactiveX/RxJS/issues/1629)

### Performance Improvements

- **combineLatest:** avoid splice and indexOf ([33599cd](https://github.com/ReactiveX/RxJS/commit/33599cd))

### BREAKING CHANGES

- Subject: Subjects no longer duck-type as Subscriptions
- Subject: Subjects will no longer throw when re-subscribed to if they are not unsubscribed
- Subject: Subjects no longer automatically unsubscribe when completed or errored
  BREAKING CAHNGE: Minor scheduling changes to groupBy to ensure proper emission ordering
- Rx: `Rx.kitchenSink` and `Rx.DOM` are removed, `Rx`
  export everything.

<a name="5.0.0-beta.7"></a>

# [5.0.0-beta.7](https://github.com/ReactiveX/RxJS/compare/5.0.0-beta.6...v5.0.0-beta.7) (2016-04-27)

### Bug Fixes

- **race:** handle observables completes immediately ([abac3d1](https://github.com/ReactiveX/RxJS/commit/abac3d1)), closes [#1615](https://github.com/ReactiveX/RxJS/issues/1615)
- **scan:** accumulator passes current index ([a3ec896](https://github.com/ReactiveX/RxJS/commit/a3ec896)), closes [#1614](https://github.com/ReactiveX/RxJS/issues/1614)

### Features

- **Observable.generate:** add generate static creation method ([c03434c](https://github.com/ReactiveX/RxJS/commit/c03434c))

<a name="5.0.0-beta.6"></a>

# [5.0.0-beta.6](https://github.com/ReactiveX/RxJS/compare/5.0.0-beta.5...v5.0.0-beta.6) (2016-04-12)

### Bug Fixes

- **AjaxObservable:** support json responseType on IE ([bba13d8](https://github.com/ReactiveX/RxJS/commit/bba13d8)), closes [#1381](https://github.com/ReactiveX/RxJS/issues/1381)
- **bufferToggle:** accepts closing selector returns promise ([b1c575c](https://github.com/ReactiveX/RxJS/commit/b1c575c))
- **bufferToggle:** accepts promise as openings ([3d22c7a](https://github.com/ReactiveX/RxJS/commit/3d22c7a))
- **bufferToggle:** handle closingSelector completes immediately ([02239fb](https://github.com/ReactiveX/RxJS/commit/02239fb))
- **typings:** explictly export typings for arguments to functions that destructure configuration objects ([ef305af](https://github.com/ReactiveX/RxJS/commit/ef305af))

### Features

- **UnsubscriptionError:** add messages from inner errors to output message ([dd01279](https://github.com/ReactiveX/RxJS/commit/dd01279)), closes [#1590](https://github.com/ReactiveX/RxJS/issues/1590)

### Performance Improvements

- **DeferSubscriber:** split up 'tryDefer()' into a method to call a factory function. ([566f46b](https://github.com/ReactiveX/RxJS/commit/566f46b))

<a name="5.0.0-beta.5"></a>

# [5.0.0-beta.5](https://github.com/ReactiveX/RxJS/compare/5.0.0-beta.4...v5.0.0-beta.5) (2016-04-05)

### Bug Fixes

- **take:** make 'take' unsubscribe when it reaches the total ([9858aa3](https://github.com/ReactiveX/RxJS/commit/9858aa3))

### BREAKING CHANGES

- Operator: `Operator.prototype.call` has been refactored to include both the destination Subscriber, and the source Observable
  the Operator is now responsible for describing it's own subscription process. ([26423f4](https://github.com/ReactiveX/rxjs/pull/1570/commits/26423f4))

<a name="5.0.0-beta.4"></a>

# [5.0.0-beta.4](https://github.com/ReactiveX/RxJS/compare/5.0.0-beta.3...v5.0.0-beta.4) (2016-03-29)

### Bug Fixes

- **AjaxObservable:** enhance compatibility ([0ac7e1e](https://github.com/ReactiveX/RxJS/commit/0ac7e1e))
- **Observable.if:** accept promise as source ([147166e](https://github.com/ReactiveX/RxJS/commit/147166e))
- **mergeMap:** allow concurrent to be set as the second argument for mergeMap and mergeMapTo ([c003468](https://github.com/ReactiveX/RxJS/commit/c003468))
- **observable:** ensure the subscriber chain is complete before calling this.\_subscribe ([1631224](https://github.com/ReactiveX/RxJS/commit/1631224))
- **Symbol:** fixed issue where \$\$observable is not defined ([e66b2d8](https://github.com/ReactiveX/RxJS/commit/e66b2d8))
- **Observable.using:** accepts factory returns promise ([f8d7d1b](https://github.com/ReactiveX/RxJS/commit/f8d7d1b))
- **windowToggle:** handle closingSelector completes immediately ([c755587](https://github.com/ReactiveX/RxJS/commit/c755587)), closes [#1487](https://github.com/ReactiveX/RxJS/issues/1487)

### Features

- **ajax:** add FormData support in AjaxObservable and add percent encoding for parameters ([1f6119c](https://github.com/ReactiveX/RxJS/commit/1f6119c))
- **Subscription:** `add()` now returns a Subscription reference ([a3f4552](https://github.com/ReactiveX/RxJS/commit/a3f4552))
- **timestamp:** add timestamp operator ([80b1646](https://github.com/ReactiveX/RxJS/commit/80b1646)), closes [#1515](https://github.com/ReactiveX/RxJS/issues/1515)

### Performance Improvements

- **forkJoin:** improve forkJoin perf slightly by removing unnecessary context tracking ([280b985](https://github.com/ReactiveX/RxJS/commit/280b985))

### BREAKING CHANGES

- Observable: `Observable.fromArray` was removed since it's deprecated on RxJS 4. You should use `Observable.from` instead.

<a name="5.0.0-beta.3"></a>

# [5.0.0-beta.3](https://github.com/ReactiveX/RxJS/compare/5.0.0-beta.2...v5.0.0-beta.3) (2016-03-21)

### Bug Fixes

- **AjaxObservable:** update type definition for AjaxObservable ([3f5c269](https://github.com/ReactiveX/RxJS/commit/3f5c269)), closes [#1382](https://github.com/ReactiveX/RxJS/issues/1382)
- **deferObservable:** accepts factory returns promise ([0cb44e1](https://github.com/ReactiveX/RxJS/commit/0cb44e1))
- **do:** fix do operator to invoke observer message handlers in the right context. ([67a2f25](https://github.com/ReactiveX/RxJS/commit/67a2f25))
- **exhaustMap:** remove innersubscription when it completes ([7ca0859](https://github.com/ReactiveX/RxJS/commit/7ca0859))
- **forEach:** ensure that teardown logic is called when nextHandler throws ([c50f528](https://github.com/ReactiveX/RxJS/commit/c50f528)), closes [#1411](https://github.com/ReactiveX/RxJS/issues/1411)
- **forkJoin:** accepts observables emitting null or undefined ([6279d6b](https://github.com/ReactiveX/RxJS/commit/6279d6b)), closes [#1362](https://github.com/ReactiveX/RxJS/issues/1362)
- **forkJoin:** dispose the inner subscriptions when the outer subscription is disposed ([c7bf30c](https://github.com/ReactiveX/RxJS/commit/c7bf30c))
- **FutureAction:** add support for periodic scheduling with setInterval instead of setTimeout ([c4f5408](https://github.com/ReactiveX/RxJS/commit/c4f5408))
- **Observable:** introduce Subscribable interface that will be used instead of Observable in inpu ([2256e7b](https://github.com/ReactiveX/RxJS/commit/2256e7b))
- **Observable.prototype.forEach:** removed thisArg to match es-observable spec ([d5f1bcd](https://github.com/ReactiveX/RxJS/commit/d5f1bcd))
- **package.json:** install typings only after packages are installed ([a48d796](https://github.com/ReactiveX/RxJS/commit/a48d796))
- **Schedulers:** ensure schedulers can be reused after error in execution ([202b79a](https://github.com/ReactiveX/RxJS/commit/202b79a))
- **takeLast:** fix takeLast behavior to emit correct order ([73eb658](https://github.com/ReactiveX/RxJS/commit/73eb658)), closes [#1407](https://github.com/ReactiveX/RxJS/issues/1407)
- **typings:** set map function parameter for Observable.from as optional ([efa4dc3](https://github.com/ReactiveX/RxJS/commit/efa4dc3))

### Features

- **AsyncScheduler:** add AsyncScheduler implementation ([4486c1f](https://github.com/ReactiveX/RxJS/commit/4486c1f))
- **if:** add static Observable.if creation operator. ([f7ff7ec](https://github.com/ReactiveX/RxJS/commit/f7ff7ec))
- **let:** adds the let operator to Rx.KitchenSink ([dca6504](https://github.com/ReactiveX/RxJS/commit/dca6504))
- **using:** add static Observable.using creation operator. ([6c76593](https://github.com/ReactiveX/RxJS/commit/6c76593))

### BREAKING CHANGES

- Observable.prototype.forEach: thisArg removed to match es-observable spec

<a name="5.0.0-beta.2"></a>

# [5.0.0-beta.2](https://github.com/ReactiveX/RxJS/compare/5.0.0-beta.1...v5.0.0-beta.2) (2016-02-10)

### Bug Fixes

- **ajax:** fixes error in Chrome accessing responseText when responseType isn't text. ([f3e2f73](https://github.com/ReactiveX/RxJS/commit/f3e2f73))
- **benchpress:** fix issues with benchmarks ([16894bb](https://github.com/ReactiveX/RxJS/commit/16894bb))
- **every:** remove eager predicate calls ([74c2c44](https://github.com/ReactiveX/RxJS/commit/74c2c44))
- **forkJoin:** fix forkJoin to complete if sources Array is empty. ([412b13b](https://github.com/ReactiveX/RxJS/commit/412b13b))
- **groupBy:** does not emit on unsubscribed group ([6d08705](https://github.com/ReactiveX/RxJS/commit/6d08705))
- **groupBy:** fix groupBy to use lift(), supports composability ([815cfae](https://github.com/ReactiveX/RxJS/commit/815cfae)), closes [#1085](https://github.com/ReactiveX/RxJS/issues/1085)
- **merge/concat:** passed scalar observables will now complete properly ([c01b92f](https://github.com/ReactiveX/RxJS/commit/c01b92f)), closes [#1150](https://github.com/ReactiveX/RxJS/issues/1150)
- **MergeMapSubscriber:** clarify type definitions for MergeMapSubscriber's members ([4ee5f02](https://github.com/ReactiveX/RxJS/commit/4ee5f02))
- **Observable.forEach:** errors thrown in nextHandler reject returned promise ([c5ead88](https://github.com/ReactiveX/RxJS/commit/c5ead88)), closes [#1184](https://github.com/ReactiveX/RxJS/issues/1184)
- **Observer:** fix typing to allow observation via partial observables with PartialObservable<T ([7b6da90](https://github.com/ReactiveX/RxJS/commit/7b6da90))
- **Subject:** align parameter order to match with RxJS4 ([44dfa07](https://github.com/ReactiveX/RxJS/commit/44dfa07)), closes [#1285](https://github.com/ReactiveX/RxJS/issues/1285)
- **Subject:** throw ObjectUnsubscribedError when unsubscribed ([29b630b](https://github.com/ReactiveX/RxJS/commit/29b630b)), closes [#859](https://github.com/ReactiveX/RxJS/issues/859)
- **Subscriber:** adds unsubscription when errors are thrown from user-land handlers. ([dc67d21](https://github.com/ReactiveX/RxJS/commit/dc67d21))
- **Subscription:** fix leaks caused by unsubscribe functions that throw ([9e88c2e](https://github.com/ReactiveX/RxJS/commit/9e88c2e))
- **subscriptions:** unsubscribe correctly when a Subscriber throws during synchronous dispatch. ([b1698fe](https://github.com/ReactiveX/RxJS/commit/b1698fe))
- **typings:** don't expose PromiseConstructor dependency ([f59225b](https://github.com/ReactiveX/RxJS/commit/f59225b)), closes [#1270](https://github.com/ReactiveX/RxJS/issues/1270)
- **typings:** remove R from Operator.call, update operators accordingly ([f27902d](https://github.com/ReactiveX/RxJS/commit/f27902d))
- **typings:** remove redundant generics from call<T, R> and lift<T, R> ([603c9eb](https://github.com/ReactiveX/RxJS/commit/603c9eb))
- **windowTime:** does not emit on unsubscribed window ([595f4ef](https://github.com/ReactiveX/RxJS/commit/595f4ef))

### Features

- **cache:** add cache operator ([4308a04](https://github.com/ReactiveX/RxJS/commit/4308a04))
- **delayWhen:** add delayWhen operator ([17122f9](https://github.com/ReactiveX/RxJS/commit/17122f9))
- **distinct:** add distinct operator ([94a034d](https://github.com/ReactiveX/RxJS/commit/94a034d))
- **distinctKey:** add distinctKey operator ([fe4d57f](https://github.com/ReactiveX/RxJS/commit/fe4d57f))
- **from:** allow Observable.from to handle array-like objects ([7245005](https://github.com/ReactiveX/RxJS/commit/7245005))
- **MapPolyfill:** implement clear interface ([e3fbd05](https://github.com/ReactiveX/RxJS/commit/e3fbd05))
- **operator:** adds inspect and inspectTime operators ([54f957b](https://github.com/ReactiveX/RxJS/commit/54f957b))
- **OuterSubscriber:** notifyNext passes innersubscriber when next emits ([1df8928](https://github.com/ReactiveX/RxJS/commit/1df8928)), closes [#1250](https://github.com/ReactiveX/RxJS/issues/1250)
- **Subject:** implement asObservable ([aca3dd0](https://github.com/ReactiveX/RxJS/commit/aca3dd0)), closes [#1108](https://github.com/ReactiveX/RxJS/issues/1108)
- **takeLast:** adds takeLast operator. ([3583cd3](https://github.com/ReactiveX/RxJS/commit/3583cd3))

### Performance Improvements

- **catch:** remove tryCatch/errorObject for custom tryCatching, 1.3M -> 1.5M ops/sec ([35caf74](https://github.com/ReactiveX/RxJS/commit/35caf74))
- **combineLatest:** remove tryCatch/errorObject, 156k -> 221k ops/sec ([1c7d639](https://github.com/ReactiveX/RxJS/commit/1c7d639))
- **count:** remove tryCatch/errorObject for custom tryCatching, 1.84M -> 1.97M ops/sec ([869718d](https://github.com/ReactiveX/RxJS/commit/869718d))
- **debounce:** remove tryCatch/errorObject for custom tryCatching ([90bf3f1](https://github.com/ReactiveX/RxJS/commit/90bf3f1))
- **distinct:** increase perf from 60% of Rx4 to 1000% Rx4 ([d026c41](https://github.com/ReactiveX/RxJS/commit/d026c41))
- **do:** remove tryCatch/errorObject use, 104k -> 263k ops/sec improvement ([ccba39d](https://github.com/ReactiveX/RxJS/commit/ccba39d))
- **every:** remove tryCatch/errorObject (~1.8x improvement) ([14afeb6](https://github.com/ReactiveX/RxJS/commit/14afeb6))
- **exhaustMap:** remove tryCatch/errorObject (~10% improvement) ([a55f459](https://github.com/ReactiveX/RxJS/commit/a55f459))
- **filter:** remove tryCatch/errorObject for 2x perf improvement ([086c4bf](https://github.com/ReactiveX/RxJS/commit/086c4bf))
- **find:** remove tryCatch/errorObject (~2x improvement) ([aa35b2a](https://github.com/ReactiveX/RxJS/commit/aa35b2a))
- **first:** remove tryCatch/errorObject for custom tryCatching, 970k ops -> 1.27M ops/sec ([d8c835a](https://github.com/ReactiveX/RxJS/commit/d8c835a))
- **groupBy:** remove tryCatch/errorObject for custom tryCatching, 38% faster. ([40c43f7](https://github.com/ReactiveX/RxJS/commit/40c43f7))
- **last:** remove tryCatch/errorObject for custom tryCatching, 960k -> 1.38M ops/sec ([243ace3](https://github.com/ReactiveX/RxJS/commit/243ace3))
- **map:** 2x increase from removing tryCatch/errorObject ([231f729](https://github.com/ReactiveX/RxJS/commit/231f729))
- **mergeMap:** extra 1x factor gains from custom tryCatch member function ([c4ce2fb](https://github.com/ReactiveX/RxJS/commit/c4ce2fb))
- **mergeMapTo:** remove tryCatch/errorObject (~2x improvement) ([42bcced](https://github.com/ReactiveX/RxJS/commit/42bcced))
- **reduce:** remove tryCatch/errorObject, optimize calls, 2-3x perf improvement ([6186d46](https://github.com/ReactiveX/RxJS/commit/6186d46))
- **scan:** remove tryCatch/errorObject for custom tryCatcher 1.75x improvement ([338135d](https://github.com/ReactiveX/RxJS/commit/338135d))
- **single:** remove tryCatch/errorObject (~2.5x improvement) ([2515cfb](https://github.com/ReactiveX/RxJS/commit/2515cfb))
- **skipWhile:** remove tryCatch/errorObject (~1.6x improvement) ([cf002db](https://github.com/ReactiveX/RxJS/commit/cf002db))
- **Subscriber:** double performance adding tryOrUnsub to Subscriber ([4e75466](https://github.com/ReactiveX/RxJS/commit/4e75466))
- **switchMap:** remove tryCatch/errorObject ~20% improvement ([ec0199f](https://github.com/ReactiveX/RxJS/commit/ec0199f))
- **switchMapTo:** remove tryCatch/errorObject (~2x improvement) ([c8cf72a](https://github.com/ReactiveX/RxJS/commit/c8cf72a))
- **takeWhile:** remove tryCatch/errorObject (~6x improvement) ([ef6c3c3](https://github.com/ReactiveX/RxJS/commit/ef6c3c3))
- **withLatestFrom:** remove tryCatch/errorObject, 92k -> 107k (16% improvement) ([e4ccb44](https://github.com/ReactiveX/RxJS/commit/e4ccb44))
- **zip:** extra 1x-2x factor gains from custom tryCatch member function ([a1b0e52](https://github.com/ReactiveX/RxJS/commit/a1b0e52))

### BREAKING CHANGES

- Subject: Subject.create arguments have been swapped to match Rx 4 signature. `Subject.create(observable, observer)` is now `Subject.create(observer, observable)`
- Observable patching: Patch files for static observable methods such as `of` and `from` can now be found in `rxjs/add/observable/of`, `rxjs/add/observable/from`, etc.
- Observable modules: Observable modules for subclassed Observables like `PromiseObservable`, `ArrayObservable` are now in appropriately named files like `rxjs/observable/PromiseObservable` and `rxjs/observable/ArrayObservable`
  as opposed to `rxjs/observable/fromPromise` and `rxjs/observable/fromArray`, since they're not patching, they simply house the Observable implementations.

<a name="5.0.0-beta.1"></a>

# [5.0.0-beta.1](https://github.com/ReactiveX/RxJS/compare/5.0.0-beta.0...v5.0.0-beta.1) (2016-01-13)

### Bug Fixes

- **ajax:** ensure post sending values ([7aae0a3](https://github.com/ReactiveX/RxJS/commit/7aae0a3))
- **ajax:** ensure that headers are set properly ([1100bdd](https://github.com/ReactiveX/RxJS/commit/1100bdd))
- **ajax:** ensure XHR props are set after open ([4a6a579](https://github.com/ReactiveX/RxJS/commit/4a6a579))
- **ajax:** ensure XHR send is being called ([c569e3e](https://github.com/ReactiveX/RxJS/commit/c569e3e))
- **ajax:** remove unnecessary onAbort handling ([ed8240e](https://github.com/ReactiveX/RxJS/commit/ed8240e))
- **ajax:** response properly based off responseType ([b2a27a2](https://github.com/ReactiveX/RxJS/commit/b2a27a2))
- **ajax:** should no longer succeed on 300 status ([4d4fa32](https://github.com/ReactiveX/RxJS/commit/4d4fa32))
- **animationFrame:** req/cancel animationFrame has to be called within the context of root. ([30a11ee](https://github.com/ReactiveX/RxJS/commit/30a11ee))
- **debounceTime:** align value emit behavior as same as RxJS4 ([5ee11e0](https://github.com/ReactiveX/RxJS/commit/5ee11e0)), closes [#1081](https://github.com/ReactiveX/RxJS/issues/1081)
- **distinctUntilChanged:** implement optional keySelector ([f6a897c](https://github.com/ReactiveX/RxJS/commit/f6a897c))
- **fromEvent:** added spread operator for emitters that pass multiple arguments ([3f8eabb](https://github.com/ReactiveX/RxJS/commit/3f8eabb))
- **fromObservable:** expand compatibility for iterating string source ([8f7924f](https://github.com/ReactiveX/RxJS/commit/8f7924f)), closes [#1147](https://github.com/ReactiveX/RxJS/issues/1147)
- **Immediate:** update setImmediate compatibility on IE ([39e6c0e](https://github.com/ReactiveX/RxJS/commit/39e6c0e)), closes [#1163](https://github.com/ReactiveX/RxJS/issues/1163)
- **inspect:** remove inspect and inspectTime operators ([17341a4](https://github.com/ReactiveX/RxJS/commit/17341a4))
- **Readme:** update link to bundle on npmcdn ([44a8ca7](https://github.com/ReactiveX/RxJS/commit/44a8ca7))
- **ReplaySubject:** Fix case-sensitive import. ([de31f32](https://github.com/ReactiveX/RxJS/commit/de31f32))
- **ScalarObservable:** fix issue where scalar map fired twice ([c18c42e](https://github.com/ReactiveX/RxJS/commit/c18c42e)), closes [#1142](https://github.com/ReactiveX/RxJS/issues/1142) [#1140](https://github.com/ReactiveX/RxJS/issues/1140)
- **scheduling:** Fixes bugs in scheduled actions. ([e050f01](https://github.com/ReactiveX/RxJS/commit/e050f01))
- **Subscriber:** errors in nextHandler no longer propagate to errorHandler ([f42eed2](https://github.com/ReactiveX/RxJS/commit/f42eed2)), closes [#1135](https://github.com/ReactiveX/RxJS/issues/1135)
- **WebSocketSubject:** ensure error codes passed to WebSocket close method ([3b1655e](https://github.com/ReactiveX/RxJS/commit/3b1655e))
- **WebSocketSubject:** ensure WebSocketSubject can be resubscribed ([861a0c1](https://github.com/ReactiveX/RxJS/commit/861a0c1))
- **WebSocketSubject:** resultSelector and protocols specifications work properly ([580f69a](https://github.com/ReactiveX/RxJS/commit/580f69a))

### Features

- **ajax:** add resultSelector and improve perf ([6df755f](https://github.com/ReactiveX/RxJS/commit/6df755f))
- **ajax:** adds ajax methods from rx-dom. ([2ca4236](https://github.com/ReactiveX/RxJS/commit/2ca4236))
- **bindNodeCallback:** add Observable.bindNodeCallback ([497bb0d](https://github.com/ReactiveX/RxJS/commit/497bb0d)), closes [#736](https://github.com/ReactiveX/RxJS/issues/736)
- **Observable:** add let to allow fluent style query building ([5a2014c](https://github.com/ReactiveX/RxJS/commit/5a2014c))
- **Observable:** add pairwise operator ([1432e59](https://github.com/ReactiveX/RxJS/commit/1432e59))
- **Operator:** Expose the Operator interface to library consumers ([29aa3af](https://github.com/ReactiveX/RxJS/commit/29aa3af))
- **pluck:** add pluck operator ([8026906](https://github.com/ReactiveX/RxJS/commit/8026906)), closes [#1134](https://github.com/ReactiveX/RxJS/issues/1134)
- **race:** add race operator ([ee3b593](https://github.com/ReactiveX/RxJS/commit/ee3b593))
- **scheduler:** adds animationFrame scheduler. ([e637b78](https://github.com/ReactiveX/RxJS/commit/e637b78))
- **WebSocketSubject:** add basic WebSocketSubject implementation ([58cd806](https://github.com/ReactiveX/RxJS/commit/58cd806))
- **WebSocketSubject.multiplex:** add multiplex operator to WebSocketSubject ([904d617](https://github.com/ReactiveX/RxJS/commit/904d617))

### BREAKING CHANGES

- inspect: `inspect` and `inspectTime` were removed. Use `withLatestFrom` instead.
- Subscriber/Observable: errors thrown in nextHandlers by consumer code will no longer propagate to the errorHandler.

<a name="5.0.0-beta.0"></a>

# [5.0.0-beta.0](https://github.com/ReactiveX/RxJS/compare/5.0.0-alpha.14...v5.0.0-beta.0) (2015-12-15)

### Bug Fixes

- **micro-perf:** rename immediate to queue scheduler ([fe56b28](https://github.com/ReactiveX/RxJS/commit/fe56b28)), closes [#1040](https://github.com/ReactiveX/RxJS/issues/1040)
- **micro-perf:** use the correnct scheduler on current-thread tests ([3dff5eb](https://github.com/ReactiveX/RxJS/commit/3dff5eb))
- **operators:** emit declarations for patch modules ([676f82d](https://github.com/ReactiveX/RxJS/commit/676f82d))
- **test:** make explicit unsubscription for observable ([7f67b09](https://github.com/ReactiveX/RxJS/commit/7f67b09))
- **test:** make explicit unsubscription for observable ([65e65e2](https://github.com/ReactiveX/RxJS/commit/65e65e2))
- **window:** fix window() to dispose window Subjects ([5168f73](https://github.com/ReactiveX/RxJS/commit/5168f73))
- **windowCount:** fix windowCount to dispose window Subjects ([f29ee29](https://github.com/ReactiveX/RxJS/commit/f29ee29))
- **windowTime:** fix windowTime to dispose window Subjects ([b73e260](https://github.com/ReactiveX/RxJS/commit/b73e260))
- **windowToggle:** fix windowToggle to dispose window Subjects ([15ff3f7](https://github.com/ReactiveX/RxJS/commit/15ff3f7))
- **windowWhen:** fix windowWhen to dispose window Subjects ([91c1941](https://github.com/ReactiveX/RxJS/commit/91c1941))

### Features

- **inspect:** added inspect operator ([f9944ae](https://github.com/ReactiveX/RxJS/commit/f9944ae))
- **inspectTime:** add inspectTime operator ([6835dcd](https://github.com/ReactiveX/RxJS/commit/6835dcd))
- **sample:** readd `sample` operator ([e93bffc](https://github.com/ReactiveX/RxJS/commit/e93bffc))
- **sampleTime:** reimplement `sampleTime` with RxJS 4 behavior ([6b77e69](https://github.com/ReactiveX/RxJS/commit/6b77e69))
- **TestScheduler:** add createTime() parser to return number ([cb8cf6b](https://github.com/ReactiveX/RxJS/commit/cb8cf6b))

### BREAKING CHANGES

- sampleTime: `sampleTime` now has the same behavior `sample(number, scheduler)` did in RxJS 4
- sample: `sample` behavior returned to RxJS 4 behavior
- inspectTime: `sampleTime` is now `inspectTime`
- inspect: RxJS 5 `sample` behavior is now `inspect`
- extended operators: All extended operators are now under the same operator directory as all others. This means that
  `import "rxjs/add/operator/extended/min"` is now `import "rxjs/add/operator/min"`

<a name="5.0.0-alpha.14"></a>

# [5.0.0-alpha.14](https://github.com/ReactiveX/RxJS/compare/5.0.0-alpha.13...v5.0.0-alpha.14) (2015-12-09)

### Bug Fixes

- **every:** handle thisArg for scalar and array observables ([eae4b00](https://github.com/ReactiveX/RxJS/commit/eae4b00))
- **SymbolShim:** ensure for function even if Symbol already exists ([e942776](https://github.com/ReactiveX/RxJS/commit/e942776)), closes [#999](https://github.com/ReactiveX/RxJS/issues/999)
- **SymbolShim:** Symbol polyfill is a function ([1f57157](https://github.com/ReactiveX/RxJS/commit/1f57157)), closes [#988](https://github.com/ReactiveX/RxJS/issues/988)
- **timeoutWith:** fix to avoid unnecessary inner subscription ([6e63752](https://github.com/ReactiveX/RxJS/commit/6e63752))

### Features

- **count:** remove thisArg ([878a1fd](https://github.com/ReactiveX/RxJS/commit/878a1fd))
- **distinctUntilChanged:** remove thisArg ([bfc52d6](https://github.com/ReactiveX/RxJS/commit/bfc52d6))
- **exhaust:** rename switchFirst operators to exhaust ([9b565c9](https://github.com/ReactiveX/RxJS/commit/9b565c9)), closes [#915](https://github.com/ReactiveX/RxJS/issues/915)
- **finally:** remove thisArg ([d4b02fc](https://github.com/ReactiveX/RxJS/commit/d4b02fc))
- **forEach:** add thisArg ([14ffce6](https://github.com/ReactiveX/RxJS/commit/14ffce6)), closes [#878](https://github.com/ReactiveX/RxJS/issues/878)
- **single:** remove thisArg ([43af805](https://github.com/ReactiveX/RxJS/commit/43af805))

### BREAKING CHANGES

- exhaust: switchFirst is now exhaust
- exhaust: switchFirstMap is now exhaustMap
- forEach: Observable.prototype.forEach argument order changed to accommodate thisArg. Optional PromiseCtor argument moved to third arg from second

<a name="5.0.0-alpha.13"></a>

# [5.0.0-alpha.13](https://github.com/ReactiveX/RxJS/compare/5.0.0-alpha.12...v5.0.0-alpha.13) (2015-12-08)

### Bug Fixes

- **Observable:** fix circular dependency issue. ([b7672f4](https://github.com/ReactiveX/RxJS/commit/b7672f4))
- **bufferToggle:** fix unsubscriptions of closing Observable ([439b641](https://github.com/ReactiveX/RxJS/commit/439b641))
- **expand:** accept scheduler parameter ([79e9084](https://github.com/ReactiveX/RxJS/commit/79e9084)), closes [#841](https://github.com/ReactiveX/RxJS/issues/841)
- **publish:** make script generate correct package names ([10563d3](https://github.com/ReactiveX/RxJS/commit/10563d3))
- **repeat:** preserve Subscriber chain in repeat() ([d9a7328](https://github.com/ReactiveX/RxJS/commit/d9a7328))
- **retry:** preserve Subscriber chain in retry() ([b429dac](https://github.com/ReactiveX/RxJS/commit/b429dac))
- **retryWhen:** preserve Subscriber chain in retryWhen() ([c9cb958](https://github.com/ReactiveX/RxJS/commit/c9cb958))

### Features

- **AsapScheduler:** rename NextTickScheduler to AsapScheduler ([3255fb3](https://github.com/ReactiveX/RxJS/commit/3255fb3)), closes [#838](https://github.com/ReactiveX/RxJS/issues/838)
- **BehaviorSubject:** add getValue method to access value ([33b387b](https://github.com/ReactiveX/RxJS/commit/33b387b)), closes [#758](https://github.com/ReactiveX/RxJS/issues/758)
- **BehaviorSubject:** now throws when getValue is called after unsubscription ([1ddf116](https://github.com/ReactiveX/RxJS/commit/1ddf116))
- **ObjectUnsubscribedError:** add ObjectUnsubscribed error class ([39836af](https://github.com/ReactiveX/RxJS/commit/39836af))
- **Observable:** subscribe accepts objects with rxSubscriber symbol ([b7672f4](https://github.com/ReactiveX/RxJS/commit/b7672f4))
- **QueueScheduler:** rename ImmediateScheduler to QueueScheduler ([66eb537](https://github.com/ReactiveX/RxJS/commit/66eb537))
- **Rx.Symbol.rxSubscriber:** add rxSubscriber symbol ([d4f1670](https://github.com/ReactiveX/RxJS/commit/d4f1670))
- **Subject:** add rxSubscriber symbol ([d2e4257](https://github.com/ReactiveX/RxJS/commit/d2e4257))
- **Subscriber:** add rxSubscriber symbol ([7bda360](https://github.com/ReactiveX/RxJS/commit/7bda360))
- **switchFirstMap:** rename switchMapFirst to switchFirstMap ([eddd4dc](https://github.com/ReactiveX/RxJS/commit/eddd4dc))

### BREAKING CHANGES

- AsapScheduler: `Rx.Scheduler.nextTick` (Rx 4's "default" scheduler) is now `Rx.Scheduler.asap`
- QueueScheduler: `Rx.Scheduler.immediate` (Rx 4's "currentThread" scheduler) is now `Rx.Scheduler.queue`
  related #838
- switchFirstMap: `switchMapFirst` is now `switchFirstMap`

<a name="5.0.0-alpha.12"></a>

# [5.0.0-alpha.12](https://github.com/ReactiveX/RxJS/compare/5.0.0-alpha.10...v5.0.0-alpha.12) (2015-12-04)

### Bug Fixes

- **AsyncSubject:** emit value when it's subscribed after complete ([ed0eaf6](https://github.com/ReactiveX/RxJS/commit/ed0eaf6))
- **bindCallback:** only call function once even while scheduled ([8637d47](https://github.com/ReactiveX/RxJS/commit/8637d47)), closes [#881](https://github.com/ReactiveX/RxJS/issues/881)
- **bufferToggle:** fix disposal of subscriptions when errors occur ([a20325c](https://github.com/ReactiveX/RxJS/commit/a20325c))
- **catch:** fix catch to dispose old subscriptions ([280f7ed](https://github.com/ReactiveX/RxJS/commit/280f7ed)), closes [#763](https://github.com/ReactiveX/RxJS/issues/763)
- **catch:** fix catch() to preserve Subscriber chain ([e1447ac](https://github.com/ReactiveX/RxJS/commit/e1447ac))
- **concat:** accept scheduler parameter ([8859702](https://github.com/ReactiveX/RxJS/commit/8859702))
- **ConnectableObservable:** fix ConnectableObservable connectability and refCounting ([aef9578](https://github.com/ReactiveX/RxJS/commit/aef9578)), closes [#678](https://github.com/ReactiveX/RxJS/issues/678)
- **debounce:** Fix debounce to unsubscribe duration Observables ([dea7847](https://github.com/ReactiveX/RxJS/commit/dea7847))
- **expand:** fix expand's concurrency behavior ([01f86e5](https://github.com/ReactiveX/RxJS/commit/01f86e5))
- **expand:** terminate recursive call when destination completes ([3b8cf94](https://github.com/ReactiveX/RxJS/commit/3b8cf94))
- **Observable:** Subjects no longer wrapped in Subscriber ([5cb0f2b](https://github.com/ReactiveX/RxJS/commit/5cb0f2b)), closes [#825](https://github.com/ReactiveX/RxJS/issues/825) [#748](https://github.com/ReactiveX/RxJS/issues/748)
- **Observer:** anonymous observers now allow missing handlers ([a11c763](https://github.com/ReactiveX/RxJS/commit/a11c763)), closes [#723](https://github.com/ReactiveX/RxJS/issues/723)
- **operators:** Remove shareReplay and shareBehavior ([536a6a6](https://github.com/ReactiveX/RxJS/commit/536a6a6)), closes [#710](https://github.com/ReactiveX/RxJS/issues/710)
- **publish:** copy readme and license, remove scripts ([439a2f3](https://github.com/ReactiveX/RxJS/commit/439a2f3)), closes [#845](https://github.com/ReactiveX/RxJS/issues/845)
- **throttleTime:** fix and rename throttleTime operator ([3b0c1f3](https://github.com/ReactiveX/RxJS/commit/3b0c1f3))
- **TimerObservable:** accepts absolute date for dueTime ([e284fb8](https://github.com/ReactiveX/RxJS/commit/e284fb8)), closes [#648](https://github.com/ReactiveX/RxJS/issues/648)

### Features

- **AsyncSubject:** add AsyncSubject ([34c05fe](https://github.com/ReactiveX/RxJS/commit/34c05fe))
- **bindCallback:** remove thisArg ([feea9a1](https://github.com/ReactiveX/RxJS/commit/feea9a1))
- **bindCallback:** rename fromCallback to bindCallback ([305d66d](https://github.com/ReactiveX/RxJS/commit/305d66d)), closes [#876](https://github.com/ReactiveX/RxJS/issues/876)
- **callback:** Add Observable.fromCallback ([9f751e7](https://github.com/ReactiveX/RxJS/commit/9f751e7))
- **combineLatest:** accept array of observable as parameter ([2edd92c](https://github.com/ReactiveX/RxJS/commit/2edd92c)), closes [#594](https://github.com/ReactiveX/RxJS/issues/594)
- **forkJoin:** accept array of observable as parameter ([d45f672](https://github.com/ReactiveX/RxJS/commit/d45f672))
- **mergeScan:** support concurrency parameter for mergeScan ([fe0eb37](https://github.com/ReactiveX/RxJS/commit/fe0eb37)), closes [#868](https://github.com/ReactiveX/RxJS/issues/868)
- **usage:** add auto-patching operators ([1ab3508](https://github.com/ReactiveX/RxJS/commit/1ab3508)), closes [#860](https://github.com/ReactiveX/RxJS/issues/860)
- **skipWhile:** add skipWhile operator ([a2244e0](https://github.com/ReactiveX/RxJS/commit/a2244e0))
- **switchFirst:** add switchFirst and switchMapFirst ([71e3dd1](https://github.com/ReactiveX/RxJS/commit/71e3dd1))
- **publishLast:** add publishLast operator ([9bef228](https://github.com/ReactiveX/RxJS/commit/9bef228)), closes [#883](https://github.com/ReactiveX/RxJS/issues/883)
- **takeWhile:** add takeWhile operator ([48e53ea](https://github.com/ReactiveX/RxJS/commit/48e53ea)), closes [#695](https://github.com/ReactiveX/RxJS/issues/695)
- **takeWhile:** remove thisArg ([b5219a4](https://github.com/ReactiveX/RxJS/commit/b5219a4))
- **throttle:** add throttle operator with durationSelector ([c3bf3e7](https://github.com/ReactiveX/RxJS/commit/c3bf3e7)), closes [#496](https://github.com/ReactiveX/RxJS/issues/496)

### Performance Improvements

- **ReplaySubject:** fix memory leak of growing buffer ([0a73b4d](https://github.com/ReactiveX/RxJS/commit/0a73b4d)), closes [#578](https://github.com/ReactiveX/RxJS/issues/578)

<a name="5.0.0-alpha.11"></a>

# [5.0.0-alpha.11](https://github.com/ReactiveX/RxJS/compare/5.0.0-alpha.10...v5.0.0-alpha.11) (2015-12-01)

### Bug Fixes

- **catch:** fix catch to dispose old subscriptions ([280f7ed](https://github.com/ReactiveX/RxJS/commit/280f7ed)), closes [#763](https://github.com/ReactiveX/RxJS/issues/763)
- **concat:** accept scheduler parameter ([8859702](https://github.com/ReactiveX/RxJS/commit/8859702))
- **ConnectableObservable:** fix ConnectableObservable connectability and refCounting ([aef9578](https://github.com/ReactiveX/RxJS/commit/aef9578)), closes [#678](https://github.com/ReactiveX/RxJS/issues/678)
- **debounce:** Fix debounce to unsubscribe duration Observables ([dea7847](https://github.com/ReactiveX/RxJS/commit/dea7847))
- **expand:** fix expand's concurrency behavior ([01f86e5](https://github.com/ReactiveX/RxJS/commit/01f86e5))
- **expand:** terminate recursive call when destination completes ([3b8cf94](https://github.com/ReactiveX/RxJS/commit/3b8cf94))
- **Observer:** anonymous observers now allow missing handlers ([a11c763](https://github.com/ReactiveX/RxJS/commit/a11c763)), closes [#723](https://github.com/ReactiveX/RxJS/issues/723)
- **operators:** Remove shareReplay and shareBehavior ([536a6a6](https://github.com/ReactiveX/RxJS/commit/536a6a6)), closes [#710](https://github.com/ReactiveX/RxJS/issues/710)
- **test:** make explicit unsubscription for observable ([505f5b7](https://github.com/ReactiveX/RxJS/commit/505f5b7))
- **throttleTime:** fix and rename throttleTime operator ([3b0c1f3](https://github.com/ReactiveX/RxJS/commit/3b0c1f3))
- **TimerObservable:** accepts absolute date for dueTime ([e284fb8](https://github.com/ReactiveX/RxJS/commit/e284fb8)), closes [#648](https://github.com/ReactiveX/RxJS/issues/648)

### Features

- **callback:** Add Observable.fromCallback ([9f751e7](https://github.com/ReactiveX/RxJS/commit/9f751e7))
- **combineLatest:** accept array of observable as parameter ([2edd92c](https://github.com/ReactiveX/RxJS/commit/2edd92c)), closes [#594](https://github.com/ReactiveX/RxJS/issues/594)
- **forkJoin:** accept array of observable as parameter ([d45f672](https://github.com/ReactiveX/RxJS/commit/d45f672))
- **operator:** add skipWhile operator ([a2244e0](https://github.com/ReactiveX/RxJS/commit/a2244e0))
- **operator:** add switchFirst and switchMapFirst ([71e3dd1](https://github.com/ReactiveX/RxJS/commit/71e3dd1))
- **takeWhile:** add takeWhile operator ([48e53ea](https://github.com/ReactiveX/RxJS/commit/48e53ea)), closes [#695](https://github.com/ReactiveX/RxJS/issues/695)
- **throttle:** add throttle operator with durationSelector ([c3bf3e7](https://github.com/ReactiveX/RxJS/commit/c3bf3e7)), closes [#496](https://github.com/ReactiveX/RxJS/issues/496)

### Performance Improvements

- **ReplaySubject:** fix memory leak of growing buffer ([0a73b4d](https://github.com/ReactiveX/RxJS/commit/0a73b4d)), closes [#578](https://github.com/ReactiveX/RxJS/issues/578)

<a name="5.0.0-alpha.10"></a>

# [5.0.0-alpha.10](https://github.com/ReactiveX/RxJS/compare/5.0.0-alpha.9...v5.0.0-alpha.10) (2015-11-10)

### Bug Fixes

- **Immediate:** set immediate should no longer throw in Chrome ([a3de7d9](https://github.com/ReactiveX/RxJS/commit/a3de7d9)), closes [#690](https://github.com/ReactiveX/RxJS/issues/690)

<a name="5.0.0-alpha.9"></a>

# [5.0.0-alpha.9](https://github.com/ReactiveX/RxJS/compare/5.0.0-alpha.8...v5.0.0-alpha.9) (2015-11-10)

### Bug Fixes

- **util:** incorrect Symbol.iterator for es6-shim ([15bf32c](https://github.com/ReactiveX/RxJS/commit/15bf32c))

### Features

- **forkJoin:** accept promise, resultselector as parameter of forkJoin ([190f349](https://github.com/ReactiveX/RxJS/commit/190f349)), closes [#507](https://github.com/ReactiveX/RxJS/issues/507)

<a name="5.0.0-alpha.8"></a>

# [5.0.0-alpha.8](https://github.com/ReactiveX/RxJS/compare/5.0.0-alpha.7...v5.0.0-alpha.8) (2015-11-06)

### Bug Fixes

- **concat:** handle a given scheduler correctly ([8745216](https://github.com/ReactiveX/RxJS/commit/8745216))
- **package.json:** loosen the engines/npm semver range to prevent false warnings ([df791c6](https://github.com/ReactiveX/RxJS/commit/df791c6))
- **skipUntil:** unsubscribe source when it completes ([8a4162b](https://github.com/ReactiveX/RxJS/commit/8a4162b)), closes [#577](https://github.com/ReactiveX/RxJS/issues/577)
- **take:** deal with total <= 0 and add tests ([c5cc06f](https://github.com/ReactiveX/RxJS/commit/c5cc06f))
- **windowWhen:** fix windowWhen with regard to unsubscriptions ([8174947](https://github.com/ReactiveX/RxJS/commit/8174947))

### Features

- **mergeScan:** add new mergeScan operator. ([0ebb5bd](https://github.com/ReactiveX/RxJS/commit/0ebb5bd))
- **multicast:** support both Subject and subjectFactory arguments ([f779027](https://github.com/ReactiveX/RxJS/commit/f779027))

### BREAKING CHANGES

- **publish:** reverted to RxJS 4 behavior
- **publishBehavior:** reverted to RxJS 4 behavior
- **publishReplay:** reverted to RxJS 4 behavior
- **shareBehavior:** removed
- **shareReplay:** removed

<a name="5.0.0-alpha.7"></a>

# [5.0.0-alpha.7](https://github.com/ReactiveX/RxJS/compare/5.0.0-alpha.6...v5.0.0-alpha.7) (2015-10-27)

### Bug Fixes

- **NextTickAction:** fix unsubscription behavior ([3d8264c](https://github.com/ReactiveX/RxJS/commit/3d8264c)), closes [#582](https://github.com/ReactiveX/RxJS/issues/582)
- **buffer:** cleanup notifier subscription when unsubscribed ([1b30aa9](https://github.com/ReactiveX/RxJS/commit/1b30aa9))
- **delay:** accepts absolute time delay ([b109100](https://github.com/ReactiveX/RxJS/commit/b109100))
- **mergeMapTo:** mergeMapTo result should complete ([6f9859e](https://github.com/ReactiveX/RxJS/commit/6f9859e))
- **operator:** update type definitions for union types ([9d90c75](https://github.com/ReactiveX/RxJS/commit/9d90c75)), closes [#581](https://github.com/ReactiveX/RxJS/issues/581)
- **repeat:** fix inner subscription semantics for repeat ([f67a596](https://github.com/ReactiveX/RxJS/commit/f67a596)), closes [#554](https://github.com/ReactiveX/RxJS/issues/554)
- **switchMapTo:** reimplement switchMapTo to pass tests ([d4789cd](https://github.com/ReactiveX/RxJS/commit/d4789cd))
- **takeUntil:** unsubscribe notifier when it completes ([9415196](https://github.com/ReactiveX/RxJS/commit/9415196))

### Features

- **operator:** add max operator ([7fda036](https://github.com/ReactiveX/RxJS/commit/7fda036))
- **operator:** add min operator ([79cb6cf](https://github.com/ReactiveX/RxJS/commit/79cb6cf))
- **shareBehavior:** add shareBehavior and its tests ([97ff1ec](https://github.com/ReactiveX/RxJS/commit/97ff1ec))

<a name="5.0.0-alpha.6"></a>

# [5.0.0-alpha.6](https://github.com/ReactiveX/RxJS/compare/5.0.0-alpha.5...v5.0.0-alpha.6) (2015-10-17)

### Bug Fixes

- **retryWhen:** fix internal unsubscriptions ([5aff5e8](https://github.com/ReactiveX/RxJS/commit/5aff5e8))
- **scan:** scan now behaves like RxJS 4 scan ([27f9c09](https://github.com/ReactiveX/RxJS/commit/27f9c09))

<a name="5.0.0-alpha.5"></a>

# [5.0.0-alpha.5](https://github.com/ReactiveX/RxJS/compare/5.0.0-alpha.4...v5.0.0-alpha.5) (2015-10-16)

### Bug Fixes

- **bufferToggle:** fix bugs in order to pass tests ([949fa31](https://github.com/ReactiveX/RxJS/commit/949fa31))
- **mergeAll:** fix mergeAll micro performance tests to use mapTo instead of map. ([616e86e](https://github.com/ReactiveX/RxJS/commit/616e86e))
- **package:** correct typings path ([a501b06](https://github.com/ReactiveX/RxJS/commit/a501b06))
- **repeat:** add additional resubscription behavior ([4f9f33b](https://github.com/ReactiveX/RxJS/commit/4f9f33b)), closes [#516](https://github.com/ReactiveX/RxJS/issues/516)
- **retry:** fix internal unsubscriptions for retry ([cc92f45](https://github.com/ReactiveX/RxJS/commit/cc92f45)), closes [#546](https://github.com/ReactiveX/RxJS/issues/546)
- **windowToggle:** fix window closing and unsubscription semantics ([0cb21e6](https://github.com/ReactiveX/RxJS/commit/0cb21e6))

<a name="5.0.0-alpha.4"></a>

# [5.0.0-alpha.4](https://github.com/ReactiveX/RxJS/compare/5.0.0-alpha.3...5.0.0-alpha.4) (2015-10-15)

### Bug Fixes

- **Subject:** fix missing unsubscribe call ([9dd27d6](https://github.com/ReactiveX/RxJS/commit/9dd27d6))
- **Subscriber:** avoid implicit any ([08faaa9](https://github.com/ReactiveX/RxJS/commit/08faaa9))
- **bufferWhen:** onComplete of closings determine buffers ([5d28a38](https://github.com/ReactiveX/RxJS/commit/5d28a38))
- **fromEvent:** make selector argument optional in fromEvent static method ([71d90b4](https://github.com/ReactiveX/RxJS/commit/71d90b4))
- **skipUntil:** update skipUntil behavior with error, completion ([6f0d98f](https://github.com/ReactiveX/RxJS/commit/6f0d98f)), closes [#518](https://github.com/ReactiveX/RxJS/issues/518)
- **windowCount:** fix windowCount window opening times ([908ae56](https://github.com/ReactiveX/RxJS/commit/908ae56)), closes [#273](https://github.com/ReactiveX/RxJS/issues/273)

### Features

- **operator:** add debounce operator ([a1e652f](https://github.com/ReactiveX/RxJS/commit/a1e652f)), closes [#493](https://github.com/ReactiveX/RxJS/issues/493)
- **operator:** add debounceTime operator ([dd2ba40](https://github.com/ReactiveX/RxJS/commit/dd2ba40))

### Performance Improvements

- **ScalarObservable:** add fast-path for mapping scalar observables ([7b0d3dc](https://github.com/ReactiveX/RxJS/commit/7b0d3dc))
- **count:** fast-path for counting over scalars ([c35a120](https://github.com/ReactiveX/RxJS/commit/c35a120))
- **filter:** add fast-path for filtering scalar observables ([e2e8954](https://github.com/ReactiveX/RxJS/commit/e2e8954))
- **reduce:** add fast-path for reducing over scalar observables ([4c65136](https://github.com/ReactiveX/RxJS/commit/4c65136))
- **scan:** fast-path for scanning scalars ([0201b92](https://github.com/ReactiveX/RxJS/commit/0201b92))
- **skip:** fast-path for skip over scalar observable ([9b49936](https://github.com/ReactiveX/RxJS/commit/9b49936))
- **take:** add fast-path for take over scalars ([33053b1](https://github.com/ReactiveX/RxJS/commit/33053b1))

<a name="5.0.0-alpha.3"></a>

# [5.0.0-alpha.3](https://github.com/ReactiveX/RxJS/compare/5.0.0-alpha.2...5.0.0-alpha.3) (2015-10-13)

### Bug Fixes

- **Observable:** fix type signature of some static operators ([e5364de](https://github.com/ReactiveX/RxJS/commit/e5364de))
- **Subject.create:** ensure operator property not required for Observable subscription ([2259de2](https://github.com/ReactiveX/RxJS/commit/2259de2)), closes [#483](https://github.com/ReactiveX/RxJS/issues/483)
- **TestScheduler:** stop sorting actual results ([51db0b8](https://github.com/ReactiveX/RxJS/commit/51db0b8)), closes [#422](https://github.com/ReactiveX/RxJS/issues/422)
- **benchpress:** update benchpress dependencies and config ([8513eaa](https://github.com/ReactiveX/RxJS/commit/8513eaa)), closes [#348](https://github.com/ReactiveX/RxJS/issues/348)
- **buffer:** change behavior of buffer to more closely match RxJS 4 ([b66592d](https://github.com/ReactiveX/RxJS/commit/b66592d))
- **combineLatest:** fix type signature ([a3e6deb](https://github.com/ReactiveX/RxJS/commit/a3e6deb))
- **defer:** fix type signature ([11327b9](https://github.com/ReactiveX/RxJS/commit/11327b9))
- **empty:** fix type signature ([893cb7e](https://github.com/ReactiveX/RxJS/commit/893cb7e))
- **fromPromise:** fix type signature ([17415fa](https://github.com/ReactiveX/RxJS/commit/17415fa))
- **groupBy:** durationSelector cannot keep source alive ([57e4207](https://github.com/ReactiveX/RxJS/commit/57e4207))
- **groupBy:** fix bugs related to group resets ([23a7574](https://github.com/ReactiveX/RxJS/commit/23a7574))
- **groupBy:** fix bugs with groupBy ([86992c6](https://github.com/ReactiveX/RxJS/commit/86992c6))
- **interval:** fix signature type ([9c238c0](https://github.com/ReactiveX/RxJS/commit/9c238c0))
- **operator:** startWith operator accepts scheduler, multiple values ([d1d339a](https://github.com/ReactiveX/RxJS/commit/d1d339a))
- **operators:** reorder signature of resultSelectors ([fc1724d](https://github.com/ReactiveX/RxJS/commit/fc1724d))
- **range:** fix type signature ([9237d0b](https://github.com/ReactiveX/RxJS/commit/9237d0b))
- **timeout:** fix absolute timeout behavior ([8ec06cf](https://github.com/ReactiveX/RxJS/commit/8ec06cf))
- **timeout:** update behavior of timeout, timeoutWith ([16bd691](https://github.com/ReactiveX/RxJS/commit/16bd691))
- **timer:** fix type signature ([fffb96c](https://github.com/ReactiveX/RxJS/commit/fffb96c))
- **window:** handle closingNotifier errors/completes ([42beff1](https://github.com/ReactiveX/RxJS/commit/42beff1))

### Features

- **TestScheduler:** support unsubscription marbles ([ffb0bb9](https://github.com/ReactiveX/RxJS/commit/ffb0bb9))
- **count:** add predicate support in count() ([42d1add](https://github.com/ReactiveX/RxJS/commit/42d1add)), closes [#425](https://github.com/ReactiveX/RxJS/issues/425)
- **dematerialize:** add dematerialize operator ([0a8b074](https://github.com/ReactiveX/RxJS/commit/0a8b074)), closes [#475](https://github.com/ReactiveX/RxJS/issues/475)
- **do:** do will now handle an observer as an argument ([c1a4994](https://github.com/ReactiveX/RxJS/commit/c1a4994)), closes [#476](https://github.com/ReactiveX/RxJS/issues/476)
- **first:** add resultSelector ([3c20fcc](https://github.com/ReactiveX/RxJS/commit/3c20fcc)), closes [#417](https://github.com/ReactiveX/RxJS/issues/417)
- **last:** add resultSelector argument ([5a4896c](https://github.com/ReactiveX/RxJS/commit/5a4896c)), closes [#418](https://github.com/ReactiveX/RxJS/issues/418)
- **operator:** add every operator ([d11f32e](https://github.com/ReactiveX/RxJS/commit/d11f32e))
- **operator:** add timeInterval operator ([6cc0615](https://github.com/ReactiveX/RxJS/commit/6cc0615))
- **share:** add the share operator ([c36f2be](https://github.com/ReactiveX/RxJS/commit/c36f2be)), closes [#439](https://github.com/ReactiveX/RxJS/issues/439)
- **shareReplay:** add the shareReplay() operator ([65c84ea](https://github.com/ReactiveX/RxJS/commit/65c84ea))

### Performance Improvements

- **ReplaySubject:** remove unnecessary computation ([488ac2e](https://github.com/ReactiveX/RxJS/commit/488ac2e))

### BREAKING CHANGES

- **operators with resultSelectors** (mergeMap, concatMap, switchMap, etc):
  The function signature of resultSelectors used to be (innerValue,
  outerValue, innerIndex, outerIndex) but this commits changes it to
  be (outerValue, innerValue, outerIndex, innerIndex), to match
  signatures in RxJS 4.

<a name="5.0.0-alpha.2"></a>

# [5.0.0-alpha.2](https://github.com/ReactiveX/RxJS/compare/5.0.0-alpha.1...5.0.0-alpha.2) (2015-09-30)

### Bug Fixes

- **concat:** let observable concat instead of merge ([c17e832](https://github.com/ReactiveX/RxJS/commit/c17e832))

### Features

- **operator:** add find, findIndex operator ([7c6cc9d](https://github.com/ReactiveX/RxJS/commit/7c6cc9d))
- **operator:** add first operator ([274c233](https://github.com/ReactiveX/RxJS/commit/274c233))
- **operator:** add ignoreElements operator ([fe1a952](https://github.com/ReactiveX/RxJS/commit/fe1a952))
- **zip:** zip now supports never-ending iterables ([a5684ba](https://github.com/ReactiveX/RxJS/commit/a5684ba)), closes [#397](https://github.com/ReactiveX/RxJS/issues/397)

<a name="5.0.0-alpha.1"></a>

# [5.0.0-alpha.1](https://github.com/ReactiveX/RxJS/compare/0.0.0-prealpha.3...5.0.0-alpha.1) (2015-09-23)

### Bug Fixes

- **Promises:** escape promise error trap ([c69088a](https://github.com/ReactiveX/RxJS/commit/c69088a))
- **TestScheduler:** ensure TestScheduler subscribes to expectations before hot subjects ([b9b2ba5](https://github.com/ReactiveX/RxJS/commit/b9b2ba5))
- **TestScheduler:** properly schedule actions added dynamically ([069ede4](https://github.com/ReactiveX/RxJS/commit/069ede4))
- **buffer:** do not emit empty buffer when completes ([252fccb](https://github.com/ReactiveX/RxJS/commit/252fccb))
- **bufferTime:** inner intervals will now clean up properly ([4ef41b0](https://github.com/ReactiveX/RxJS/commit/4ef41b0))
- **expand:** Fix expand to stay open until the source Observable completes. ([20ef785](https://github.com/ReactiveX/RxJS/commit/20ef785))
- **expand:** fix expand operator to match Rx3 ([67f9623](https://github.com/ReactiveX/RxJS/commit/67f9623))
- **last:** emit value matches with predicate instead of result of predicate ([0f635ee](https://github.com/ReactiveX/RxJS/commit/0f635ee))
- **merge:** fix issues with async in merge ([7a15304](https://github.com/ReactiveX/RxJS/commit/7a15304))
- **mergeAll:** merge all will properly handle async observables ([43b63cc](https://github.com/ReactiveX/RxJS/commit/43b63cc))
- **package:** specify supported npm version ([f72e622](https://github.com/ReactiveX/RxJS/commit/f72e622))
- **switchAll:** switch all will properly handle async observables ([c2e2d29](https://github.com/ReactiveX/RxJS/commit/c2e2d29))
- **switchAll/switchLatest:** inner subscriptions should now properly unsub ([38a45f8](https://github.com/ReactiveX/RxJS/commit/38a45f8)), closes [#302](https://github.com/ReactiveX/RxJS/issues/302)

### Features

- **combineLatest:** supports promises, iterables, lowercase-o observables and Observables ([ce76e4e](https://github.com/ReactiveX/RxJS/commit/ce76e4e))
- **config:** add global configuration of Promise capability ([e7eb5d7](https://github.com/ReactiveX/RxJS/commit/e7eb5d7)), closes [#115](https://github.com/ReactiveX/RxJS/issues/115)
- **expand:** now handles promises, iterables and lowercase-o observables ([c5239e9](https://github.com/ReactiveX/RxJS/commit/c5239e9))
- **mergeAll:** now supports promises, iterables and lowercase-o observables ([4c16aa6](https://github.com/ReactiveX/RxJS/commit/4c16aa6))
- **operator:** add elementAt operator ([cd562c4](https://github.com/ReactiveX/RxJS/commit/cd562c4))
- **operator:** add isEmpty operator ([80f72c5](https://github.com/ReactiveX/RxJS/commit/80f72c5))
- **operator:** add last operator ([d841b11](https://github.com/ReactiveX/RxJS/commit/d841b11)), closes [#304](https://github.com/ReactiveX/RxJS/issues/304) [#306](https://github.com/ReactiveX/RxJS/issues/306)
- **operator:** add single operator ([49484a2](https://github.com/ReactiveX/RxJS/commit/49484a2))
- **switch:** add promise, iterable and array support ([24fdd34](https://github.com/ReactiveX/RxJS/commit/24fdd34))
- **withLatestFrom:** default array output, handle other types ([cb393dc](https://github.com/ReactiveX/RxJS/commit/cb393dc))
- **zip:** supports promises, iterables and lowercase-o observables ([d332a0e](https://github.com/ReactiveX/RxJS/commit/d332a0e))

<a name="0.0.0-prealpha.3"></a>

# [0.0.0-prealpha.3](https://github.com/ReactiveX/RxJS/compare/0.0.0-prealpha.2...0.0.0-prealpha.3) (2015-09-11)

### Bug Fixes

- **root:** use self as the root object when available ([0428a85](https://github.com/ReactiveX/RxJS/commit/0428a85))

<a name="0.0.0-prealpha.2"></a>

# [0.0.0-prealpha.2](https://github.com/ReactiveX/RxJS/compare/0.0.0-prealpha.1...0.0.0-prealpha.2) (2015-09-11)

### Bug Fixes

- **bufferCount:** set default value for skip argument, do not emit empty buffer at the end ([2c1a9dc](https://github.com/ReactiveX/RxJS/commit/2c1a9dc))
- **windowCount:** set default value for skip argument, do not emit empty buffer at the end ([a513dbb](https://github.com/ReactiveX/RxJS/commit/a513dbb))

### Features

- **Observable:** add static create method ([e0d27ba](https://github.com/ReactiveX/RxJS/commit/e0d27ba)), closes [#255](https://github.com/ReactiveX/RxJS/issues/255)
- **TestScheduler:** add TestScheduler ([b23daf1](https://github.com/ReactiveX/RxJS/commit/b23daf1)), closes [#270](https://github.com/ReactiveX/RxJS/issues/270)
- **VirtualTimeScheduler:** add VirtualTimeScheduler ([96f9386](https://github.com/ReactiveX/RxJS/commit/96f9386)), closes [#269](https://github.com/ReactiveX/RxJS/issues/269)
- **operator:** add sample and sampleTime ([9e62789](https://github.com/ReactiveX/RxJS/commit/9e62789)), closes [#178](https://github.com/ReactiveX/RxJS/issues/178)

<a name="0.0.0-prealpha.1"></a>

# [0.0.0-prealpha.1](https://github.com/ReactiveX/RxJS/compare/0441dea...0.0.0-prealpha.1) (2015-09-02)

### Bug Fixes

- **combineLatest:** check for limits higher than total observable count ([81e5dfb](https://github.com/ReactiveX/RxJS/commit/81e5dfb))
- **rx:** add hack to export global until better global build exists ([1a543b0](https://github.com/ReactiveX/RxJS/commit/1a543b0))
- **subscription-ref:** add setter for isDisposed ([6fe5427](https://github.com/ReactiveX/RxJS/commit/6fe5427))
- **take:** complete on limit reached ([801a711](https://github.com/ReactiveX/RxJS/commit/801a711))

### Features

- **benchpress:** add benchpress config and flatmap spec ([0441dea](https://github.com/ReactiveX/RxJS/commit/0441dea))
- **catch:** add catch operator, related to #141, closes #130 ([94b4c01](https://github.com/ReactiveX/RxJS/commit/94b4c01)), closes [#130](https://github.com/ReactiveX/RxJS/issues/130)
- **from:** let from handle any "observablesque" ([526d4c3](https://github.com/ReactiveX/RxJS/commit/526d4c3)), closes [#156](https://github.com/ReactiveX/RxJS/issues/156) [#236](https://github.com/ReactiveX/RxJS/issues/236)
- **index:** add index module which requires commonjs build ([379d2d1](https://github.com/ReactiveX/RxJS/commit/379d2d1)), closes [#117](https://github.com/ReactiveX/RxJS/issues/117)
- **observable:** add Observable.all (forkJoin) ([44a4ee1](https://github.com/ReactiveX/RxJS/commit/44a4ee1))
- **operator:** Add count operator. ([30dd894](https://github.com/ReactiveX/RxJS/commit/30dd894))
- **operator:** Add distinctUntilChanged and distinctUntilKeyChanged ([f9ba4da](https://github.com/ReactiveX/RxJS/commit/f9ba4da))
- **operator:** Add do operator. ([7d9b52b](https://github.com/ReactiveX/RxJS/commit/7d9b52b))
- **operator:** Add expand operator. ([47b178b](https://github.com/ReactiveX/RxJS/commit/47b178b))
- **operator:** Add minimal delay operator. ([7851885](https://github.com/ReactiveX/RxJS/commit/7851885))
- **operator:** add buffer operators: buffer, bufferWhen, bufferTime, bufferCount, and bufferTog ([9f8347f](https://github.com/ReactiveX/RxJS/commit/9f8347f)), closes [#207](https://github.com/ReactiveX/RxJS/issues/207)
- **operator:** add debounce ([f03adaf](https://github.com/ReactiveX/RxJS/commit/f03adaf)), closes [#193](https://github.com/ReactiveX/RxJS/issues/193)
- **operator:** add defaultIfEmpty ([c80688b](https://github.com/ReactiveX/RxJS/commit/c80688b))
- **operator:** add finally ([526e4c9](https://github.com/ReactiveX/RxJS/commit/526e4c9))
- **operator:** add fromEventPattern creator function ([1095d4c](https://github.com/ReactiveX/RxJS/commit/1095d4c))
- **operator:** add groupBy ([1e13aea](https://github.com/ReactiveX/RxJS/commit/1e13aea)), closes [#165](https://github.com/ReactiveX/RxJS/issues/165)
- **operator:** add materialize. closes #132 ([6d9f6ae](https://github.com/ReactiveX/RxJS/commit/6d9f6ae)), closes [#132](https://github.com/ReactiveX/RxJS/issues/132)
- **operator:** add publishBehavior operator and spec ([249ab8d](https://github.com/ReactiveX/RxJS/commit/249ab8d))
- **operator:** add publishReplay operator and spec ([a0c47d6](https://github.com/ReactiveX/RxJS/commit/a0c47d6))
- **operator:** add retry ([4451db5](https://github.com/ReactiveX/RxJS/commit/4451db5))
- **operator:** add retryWhen operator. closes #129 ([65eb50e](https://github.com/ReactiveX/RxJS/commit/65eb50e)), closes [#129](https://github.com/ReactiveX/RxJS/issues/129)
- **operator:** add skipUntil ([ef2620e](https://github.com/ReactiveX/RxJS/commit/ef2620e)), closes [#180](https://github.com/ReactiveX/RxJS/issues/180)
- **operator:** add throttle ([1d735b9](https://github.com/ReactiveX/RxJS/commit/1d735b9)), closes [#191](https://github.com/ReactiveX/RxJS/issues/191)
- **operator:** add timeout and timeoutWith ([bb440ad](https://github.com/ReactiveX/RxJS/commit/bb440ad)), closes [#244](https://github.com/ReactiveX/RxJS/issues/244)
- **operator:** add toPromise operator. closes #159 ([361a53b](https://github.com/ReactiveX/RxJS/commit/361a53b)), closes [#159](https://github.com/ReactiveX/RxJS/issues/159)
- **operator:** add window operators: window, windowWhen, windowTime, windowCount, windowToggle ([9f5d510](https://github.com/ReactiveX/RxJS/commit/9f5d510)), closes [#195](https://github.com/ReactiveX/RxJS/issues/195)
- **operator:** add withLatestFrom ([322218a](https://github.com/ReactiveX/RxJS/commit/322218a)), closes [#209](https://github.com/ReactiveX/RxJS/issues/209)
- **operator:** implement startWith(). ([1f36d99](https://github.com/ReactiveX/RxJS/commit/1f36d99))<|MERGE_RESOLUTION|>--- conflicted
+++ resolved
@@ -1,4 +1,3 @@
-<<<<<<< HEAD
 # [8.0.0-alpha.1](https://github.com/reactivex/rxjs/compare/7.5.3...8.0.0-alpha.1) (2022-02-08)
 
 - refactors.
@@ -94,7 +93,7 @@
 - **Subscription:** Adding the same function instance to a subscription as a teardown multiple times will now result in that function being executed only once on teardown. This brings us inline with the behavior of EventTarget, and also makes removing teardowns faster. The workaround is to make sure you are adding a new function instance to the Subscription each time if you need the same effect.
 - `useDeprecatedNextContext` is no longer available. No workaround.
 - `config.Promise` no longer exists. As a workaround, you will need to set a global Promise if one does not already exist in your environment.
-=======
+
 ## [7.5.5](https://github.com/reactivex/rxjs/compare/7.5.4...7.5.5) (2022-03-08)
 
 ### Bug Fixes
@@ -106,7 +105,6 @@
 ### Performance Improvements
 
 - Don't clone observers unless you have to ([#6842](https://github.com/reactivex/rxjs/issues/6842)) ([3289d20](https://github.com/reactivex/rxjs/commit/3289d20ddc3a84d2aede8e3ab9962a8ef5d43c83))
->>>>>>> c45f9d2a
 
 ## [7.5.4](https://github.com/reactivex/rxjs/compare/7.5.3...7.5.4) (2022-02-09)
 
