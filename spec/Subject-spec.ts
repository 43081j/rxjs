--- conflicted
+++ resolved
@@ -442,18 +442,10 @@
       },
     };
 
-<<<<<<< HEAD
-    // TODO(benlesh): This needs to go away, the types here are all wrong.
-    const sub: Subject<number | string> = Subject.create(destination, source);
-
-    sub.subscribe({
-      next: function (x) {
-=======
     const sub: Subject<any> = Subject.create(destination, source);
 
     sub.subscribe({
       next: function (x: number) {
->>>>>>> 9513524f
         output.push(x);
       },
       complete: () => {
@@ -502,11 +494,7 @@
     const sub: Subject<any> = Subject.create(destination, source);
 
     sub.subscribe({
-<<<<<<< HEAD
-      next: function (x) {
-=======
       next: function (x: number) {
->>>>>>> 9513524f
         output.push(x);
       },
       complete: () => {
