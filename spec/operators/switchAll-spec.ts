--- conflicted
+++ resolved
@@ -318,11 +318,7 @@
     });
 
     // Expect one child of switchAll(): The oStream
-<<<<<<< HEAD
-    expect([...(sub as any)._teardowns?.values()][0]._teardowns?.size).to.equal(1);
-=======
-    expect((sub as any)._finalizers?.[0]._finalizers?.length).to.equal(1);
->>>>>>> 8e0f8cc5
+    expect([...(sub as any)._finalizers?.values()][0]._finalizers?.size).to.equal(1);
     sub.unsubscribe();
   });
 
@@ -337,17 +333,10 @@
       oStreamControl.next(n); // creates inner
     });
     // Expect one child of switchAll(): The oStream
-<<<<<<< HEAD
-    expect([...((sub as any)._teardowns?.values() ?? [])][0]._teardowns?.size).to.equal(1);
+    expect([...((sub as any)._finalizers?.values() ?? [])][0]._finalizers?.size).to.equal(1);
     // Expect two children of subscribe(): The destination and the first inner
     // See #4106 - inner subscriptions are now added to destinations
-    expect((sub as any)._teardowns?.size).to.equal(2);
-=======
-    expect((sub as any)._finalizers?.[0]._finalizers?.length).to.equal(1);
-    // Expect two children of subscribe(): The destination and the first inner
-    // See #4106 - inner subscriptions are now added to destinations
-    expect((sub as any)._finalizers?.length).to.equal(2);
->>>>>>> 8e0f8cc5
+    expect((sub as any)._finalizers?.size).to.equal(2);
     sub.unsubscribe();
   });
 
