import { expect } from 'chai';
import * as sinon from 'sinon';
import { TeardownLogic } from '../src/internal/types';
import { Observable, config, Subscription, Subscriber, Operator, NEVER, Subject, of, throwError, EMPTY } from 'rxjs';
import { map, multicast, refCount, filter, count, tap, combineLatest, concat, merge, race, zip, catchError, publish, publishLast, publishBehavior, share} from 'rxjs/operators';
import { TestScheduler } from 'rxjs/testing';
import { observableMatcher } from './helpers/observableMatcher';

function expectFullObserver(val: any) {
  expect(val).to.be.a('object');
  expect(val.next).to.be.a('function');
  expect(val.error).to.be.a('function');
  expect(val.complete).to.be.a('function');
  expect(val.closed).to.be.a('boolean');
}

/** @test {Observable} */
describe('Observable', () => {
  let rxTestScheduler: TestScheduler;

  beforeEach(() => {
    rxTestScheduler = new TestScheduler(observableMatcher);
  });

  it('should be constructed with a subscriber function', (done) => {
    const source = new Observable<number>(function (observer) {
      expectFullObserver(observer);
      observer.next(1);
      observer.complete();
    });

    source.subscribe(
      { next: function (x) {
        expect(x).to.equal(1);
      }, complete: done }
    );
  });

  it('should send errors thrown in the constructor down the error path', (done) => {
    new Observable<number>(() => {
      throw new Error('this should be handled');
    }).subscribe({
      error(err) {
        expect(err).to.exist.and.be.instanceof(Error).and.have.property('message', 'this should be handled');
        done();
      },
    });
  });

  it('should allow empty ctor, which is effectively a never-observable', () => {
    rxTestScheduler.run(({ expectObservable }) => {
      const result = new Observable<any>();
      expectObservable(result).toBe('-');
    });
  });

  describe('forEach', () => {
    it('should iterate and return a Promise', (done) => {
      const expected = [1, 2, 3];
      const result = of(1, 2, 3)
        .forEach((x) => {
          expect(x).to.equal(expected.shift());
        })
        .then(() => {
          done();
        });

      expect(result.then).to.be.a('function');
    });

    it('should reject promise when in error', (done) => {
      throwError(() => ('bad'))
        .forEach(() => {
          done(new Error('should not be called'));
        })
        .then(
          () => {
            done(new Error('should not complete'));
          },
          (err) => {
            expect(err).to.equal('bad');
            done();
          }
        );
    });

    it('should reject promise if nextHandler throws', (done) => {
      const results: number[] = [];

      of(1, 2, 3)
        .forEach((x) => {
          if (x === 3) {
            throw new Error('NO THREES!');
          }
          results.push(x);
        })
        .then(
          () => {
            done(new Error('should not be called'));
          },
          (err) => {
            expect(err).to.be.an('error', 'NO THREES!');
            expect(results).to.deep.equal([1, 2]);
          }
        )
        .then(() => {
          done();
        });
    });

    it('should handle a synchronous throw from the next handler', () => {
      const expected = new Error('I told, you Bobby Boucher, threes are the debil!');
      const syncObservable = new Observable<number>((observer) => {
        observer.next(1);
        observer.next(2);
        observer.next(3);
        observer.next(4);
      });

      const results: Array<number | Error> = [];

      return syncObservable
        .forEach((x) => {
          results.push(x);
          if (x === 3) {
            throw expected;
          }
        })
        .then(
          () => {
            throw new Error('should not be called');
          },
          (err) => {
            results.push(err);
            // The error should unsubscribe from the source, meaning we 
            // should not see the number 4.
            expect(results).to.deep.equal([1, 2, 3, expected]);
          }
        );
    });

    it('should handle an asynchronous throw from the next handler and tear down', () => {
      const expected = new Error('I told, you Bobby Boucher, twos are the debil!');
      const asyncObservable = new Observable<number>((observer) => {
        let i = 1;
        const id = setInterval(() => observer.next(i++), 1);

        return () => {
          clearInterval(id);
        };
      });

      const results: Array<number | Error> = [];

      return asyncObservable
        .forEach((x) => {
          results.push(x);
          if (x === 2) {
            throw expected;
          }
        })
        .then(
          () => {
            throw new Error('should not be called');
          },
          (err) => {
            results.push(err);
            expect(results).to.deep.equal([1, 2, expected]);
          }
        );
    });
  });

  describe('subscribe', () => {
    it('should work with handlers with hacked bind methods', () => {
      const source = of('Hi');
      const results: any[] = [];
      const next = function (value: string) {
        results.push(value);
      }
      next.bind = () => { /* lol */};
      
      const complete = function () {
        results.push('done');
      }
      complete.bind = () => { /* lol */};

      source.subscribe({ next, complete });
      expect(results).to.deep.equal(['Hi', 'done']);
    });

    it('should work with handlers with hacked bind methods, in the error case', () => {
      const source = throwError(() => 'an error');
      const results: any[] = [];
      const error = function (value: string) {
        results.push(value);
      }

      source.subscribe({ error });
      expect(results).to.deep.equal(['an error']);
    });

    it('should be synchronous', () => {
      let subscribed = false;
      let nexted: string;
      let completed: boolean;
      const source = new Observable<string>((observer) => {
        subscribed = true;
        observer.next('wee');
        expect(nexted).to.equal('wee');
        observer.complete();
        expect(completed).to.be.true;
      });

      expect(subscribed).to.be.false;

      let mutatedByNext = false;
      let mutatedByComplete = false;

      source.subscribe(
        { next: (x) => {
          nexted = x;
          mutatedByNext = true;
        }, complete: () => {
          completed = true;
          mutatedByComplete = true;
        } }
      );

      expect(mutatedByNext).to.be.true;
      expect(mutatedByComplete).to.be.true;
    });

    it('should work when subscribe is called with no arguments', () => {
      const source = new Observable<string>((subscriber) => {
        subscriber.next('foo');
        subscriber.complete();
      });

      source.subscribe();
    });

    it('should not be unsubscribed when other empty subscription completes', () => {
      let unsubscribeCalled = false;
      const source = new Observable<number>(() => {
        return () => {
          unsubscribeCalled = true;
        };
      });

      source.subscribe();

      expect(unsubscribeCalled).to.be.false;

      EMPTY.subscribe();

      expect(unsubscribeCalled).to.be.false;
    });

    it('should not be unsubscribed when other subscription with same observer completes', () => {
      let unsubscribeCalled = false;
      const source = new Observable<number>(() => {
        return () => {
          unsubscribeCalled = true;
        };
      });

      let observer = {
        next: function () {
          /*noop*/
        },
      };

      source.subscribe(observer);

      expect(unsubscribeCalled).to.be.false;

      EMPTY.subscribe(observer);

      expect(unsubscribeCalled).to.be.false;
    });

    it('should run unsubscription logic when an error is sent asynchronously and subscribe is called with no arguments', (done) => {
      const sandbox = sinon.createSandbox();
      const fakeTimer = sandbox.useFakeTimers();

      let unsubscribeCalled = false;
      const source = new Observable<number>((observer) => {
        const id = setInterval(() => {
          observer.error(0);
        }, 1);
        return () => {
          clearInterval(id);
          unsubscribeCalled = true;
        };
      });

      source.subscribe({
        error() {
          /* noop: expected error */
        },
      });

      setTimeout(() => {
        let err;
        let errHappened = false;
        try {
          expect(unsubscribeCalled).to.be.true;
        } catch (e) {
          err = e;
          errHappened = true;
        } finally {
          if (!errHappened) {
            done();
          } else {
            done(err);
          }
        }
      }, 100);

      fakeTimer.tick(110);
      sandbox.restore();
    });

    it('should return a Subscription that calls the unsubscribe function returned by the subscriber', () => {
      let unsubscribeCalled = false;

      const source = new Observable<number>(() => {
        return () => {
          unsubscribeCalled = true;
        };
      });

      const sub = source.subscribe(() => {
        //noop
      });
      expect(sub instanceof Subscription).to.be.true;
      expect(unsubscribeCalled).to.be.false;
      expect(sub.unsubscribe).to.be.a('function');

      sub.unsubscribe();
      expect(unsubscribeCalled).to.be.true;
    });

    it('should ignore next messages after unsubscription', (done) => {
      let times = 0;

      const subscription = new Observable<number>((observer) => {
        let i = 0;
        const id = setInterval(() => {
          observer.next(i++);
        });

        return () => {
          clearInterval(id);
          expect(times).to.equal(2);
          done();
        };
      })
        .pipe(tap(() => (times += 1)))
        .subscribe(function () {
          if (times === 2) {
            subscription.unsubscribe();
          }
        });
    });

    it('should ignore error messages after unsubscription', (done) => {
      let times = 0;
      let errorCalled = false;

      const subscription = new Observable<number>((observer) => {
        let i = 0;
        const id = setInterval(() => {
          observer.next(i++);
          if (i === 3) {
            observer.error(new Error());
          }
        });

        return () => {
          clearInterval(id);
          expect(times).to.equal(2);
          expect(errorCalled).to.be.false;
          done();
        };
      })
        .pipe(tap(() => (times += 1)))
        .subscribe(
          { next: function () {
            if (times === 2) {
              subscription.unsubscribe();
            }
          }, error: function () {
            errorCalled = true;
          } }
        );
    });

    it('should ignore complete messages after unsubscription', (done) => {
      let times = 0;
      let completeCalled = false;

      const subscription = new Observable<number>((observer) => {
        let i = 0;
        const id = setInterval(() => {
          observer.next(i++);
          if (i === 3) {
            observer.complete();
          }
        });

        return () => {
          clearInterval(id);
          expect(times).to.equal(2);
          expect(completeCalled).to.be.false;
          done();
        };
      })
        .pipe(tap(() => (times += 1)))
        .subscribe(
          { next: function () {
            if (times === 2) {
              subscription.unsubscribe();
            }
          }, complete: function () {
            completeCalled = true;
          } }
        );
    });

    describe('when called with an anonymous observer', () => {
      it(
        'should accept an anonymous observer with just a next function and call the next function in the context' +
          ' of the anonymous observer',
        (done) => {
          //intentionally not using lambda to avoid typescript's this context capture
          const o = {
            myValue: 'foo',
            next(x: any) {
              expect(this.myValue).to.equal('foo');
              expect(x).to.equal(1);
              done();
            },
          };

          of(1).subscribe(o);
        }
      );

      it(
        'should accept an anonymous observer with just an error function and call the error function in the context' +
          ' of the anonymous observer',
        (done) => {
          //intentionally not using lambda to avoid typescript's this context capture
          const o = {
            myValue: 'foo',
            error(err: any) {
              expect(this.myValue).to.equal('foo');
              expect(err).to.equal('bad');
              done();
            },
          };

          throwError(() => ('bad')).subscribe(o);
        }
      );

      it(
        'should accept an anonymous observer with just a complete function and call the complete function in the' +
          ' context of the anonymous observer',
        (done) => {
          //intentionally not using lambda to avoid typescript's this context capture
          const o = {
            myValue: 'foo',
            complete: function complete() {
              expect(this.myValue).to.equal('foo');
              done();
            },
          };

          EMPTY.subscribe(o);
        }
      );

      it('should accept an anonymous observer with no functions at all', () => {
        expect(() => {
          EMPTY.subscribe(<any>{});
        }).not.to.throw();
      });

      it('should ignore next messages after unsubscription', (done) => {
        let times = 0;

        const subscription = new Observable<number>((observer) => {
          let i = 0;
          const id = setInterval(() => {
            observer.next(i++);
          });

          return () => {
            clearInterval(id);
            expect(times).to.equal(2);
            done();
          };
        })
          .pipe(tap(() => (times += 1)))
          .subscribe({
            next() {
              if (times === 2) {
                subscription.unsubscribe();
              }
            },
          });
      });

      it('should ignore error messages after unsubscription', (done) => {
        let times = 0;
        let errorCalled = false;

        const subscription = new Observable<number>((observer) => {
          let i = 0;
          const id = setInterval(() => {
            observer.next(i++);
            if (i === 3) {
              observer.error(new Error());
            }
          });
          return () => {
            clearInterval(id);
            expect(times).to.equal(2);
            expect(errorCalled).to.be.false;
            done();
          };
        })
          .pipe(tap(() => (times += 1)))
          .subscribe({
            next() {
              if (times === 2) {
                subscription.unsubscribe();
              }
            },
            error() {
              errorCalled = true;
            },
          });
      });

      it('should ignore complete messages after unsubscription', (done) => {
        let times = 0;
        let completeCalled = false;

        const subscription = new Observable<number>((observer) => {
          let i = 0;
          const id = setInterval(() => {
            observer.next(i++);
            if (i === 3) {
              observer.complete();
            }
          });

          return () => {
            clearInterval(id);
            expect(times).to.equal(2);
            expect(completeCalled).to.be.false;
            done();
          };
        })
          .pipe(tap(() => (times += 1)))
          .subscribe({
            next() {
              if (times === 2) {
                subscription.unsubscribe();
              }
            },
            complete() {
              completeCalled = true;
            },
          });
      });
    });

    it('should finalize even with a synchronous thrown error', () => {
      let called = false;
      const badObservable = new Observable((subscriber) => {
        subscriber.add(() => {
          called = true;
        });

        throw new Error('bad');
      });

      badObservable.subscribe({
        error: () => { /* do nothing */ }
      });

      expect(called).to.be.true;
    });


    it('should handle empty string sync errors', () => {
      const badObservable = new Observable(() => {
        throw '';
      });

      let caught = false;
      badObservable.subscribe({
        error: (err) => {
          caught = true;
          expect(err).to.equal('');
        }
      });
      expect(caught).to.be.true;
    });
<<<<<<< HEAD
=======


    describe('if config.useDeprecatedSynchronousErrorHandling === true', () => {
      beforeEach(() => {
        config.useDeprecatedSynchronousErrorHandling = true;
      });

      it('should throw synchronously', () => {
        expect(() => throwError(() => new Error('thrown error')).subscribe()).to.throw(Error, 'thrown error');
      });

      it('should rethrow if next handler throws', () => {
        const observable = new Observable((observer) => {
          observer.next(1);
        });

        const sink = Subscriber.create(() => {
          throw 'error!';
        });

        expect(() => {
          observable.subscribe(sink);
        }).to.throw('error!');
      });


      // From issue: https://github.com/ReactiveX/rxjs/issues/5979
      it('should still rethrow synchronous errors from next handlers on synchronous observables', () => {
        expect(() => {
          of('test').pipe(
            // Any operators here
            map(x => x + '!!!'),
            map(x => x + x),
            map(x => x + x),
            map(x => x + x),
          ).subscribe({
            next: () => {
              throw new Error(
                'hi there!'
              )
            }
          })
        }).to.throw('hi there!');
      });

      it('should rethrow synchronous errors from flattened observables', () => {
        expect(() => {
          of(1)
            .pipe(concatMap(() => throwError(() => new Error('Ahoy! An error!'))))
            .subscribe(console.log);
        }).to.throw('Ahoy! An error!');

        expect(() => {
          of(1)
            .pipe(switchMap(() => throwError(() => new Error('Avast! Thar be a new error!'))))
            .subscribe(console.log);
        }).to.throw('Avast! Thar be a new error!');
      });

      it('should finalize even with a synchronous error', () => {
        let called = false;
        const badObservable = new Observable((subscriber) => {
          subscriber.add(() => {
            called = true;
          });

          subscriber.error(new Error('bad'));
        });

        try {
          badObservable.subscribe();
        } catch (err) {
          // do nothing
        }
        expect(called).to.be.true;
      });

      it('should finalize even with a synchronous thrown error', () => {
        let called = false;
        const badObservable = new Observable((subscriber) => {
          subscriber.add(() => {
            called = true;
          });

          throw new Error('bad');
        });

        try {
          badObservable.subscribe();
        } catch (err) {
          // do nothing
        }
        expect(called).to.be.true;
      });


      it('should handle empty string sync errors', () => {
        const badObservable = new Observable(() => {
          throw '';
        });

        let caught = false;
        try {
          badObservable.subscribe();
        } catch (err) {
          caught = true;
          expect(err).to.equal('');
        }
        expect(caught).to.be.true;
      });

      it('should execute finalizer even with a sync error', () => {
        let called = false;
        const badObservable = new Observable((subscriber) => {
          subscriber.error(new Error('bad'));
        }).pipe(
          finalize(() => {
            called = true;
          })
        );

        try {
          badObservable.subscribe();
        } catch (err) {
          // do nothing
        }
        expect(called).to.be.true;
      });

      it('should execute finalize even with a sync thrown error', () => {
        let called = false;
        const badObservable = new Observable(() => {
          throw new Error('bad');
        }).pipe(
          finalize(() => {
            called = true;
          })
        );

        try {
          badObservable.subscribe();
        } catch (err) {
          // do nothing
        }
        expect(called).to.be.true;
      });

      it('should execute finalizer in order even with a sync error', () => {
        const results: any[] = [];
        const badObservable = new Observable((subscriber) => {
          subscriber.error(new Error('bad'));
        }).pipe(
          finalize(() => {
            results.push(1);
          }),
          finalize(() => {
            results.push(2)
          })
        );

        try {
          badObservable.subscribe();
        } catch (err) {
          // do nothing
        }
        expect(results).to.deep.equal([1, 2]);
      });

      it('should execute finalizer in order even with a sync thrown error', () => {
        const results: any[] = [];
        const badObservable = new Observable(() => {
          throw new Error('bad');
        }).pipe(
          finalize(() => {
            results.push(1);
          }),
          finalize(() => {
            results.push(2)
          })
        );

        try {
          badObservable.subscribe();
        } catch (err) {
          // do nothing
        }
        expect(results).to.deep.equal([1, 2]);
      });

      // https://github.com/ReactiveX/rxjs/issues/6271
      it('should not have a run-time error if no errors are thrown and there are operators', () => {
        expect(() => {
          of(1, 2, 3).pipe(
            map(x => x + x),
            map(x => Math.log(x))
          )
          .subscribe();
        }).not.to.throw();
      });

      it('should call finalize if sync unsubscribed', () => {
        let called = false;
        const observable = new Observable(() => () => (called = true));
        const subscription = observable.subscribe();
        subscription.unsubscribe();

        expect(called).to.be.true;
      });

      it('should call registered finalizer if sync unsubscribed', () => {
        let called = false;
        const observable = new Observable((subscriber) => subscriber.add(() => called = true));
        const subscription = observable.subscribe();
        subscription.unsubscribe();

        expect(called).to.be.true;
      });

      afterEach(() => {
        config.useDeprecatedSynchronousErrorHandling = false;
      });
    });
>>>>>>> 8e0f8cc5
  });

  describe('pipe', () => {
    it('should exist', () => {
      const source = of('test');
      expect(source.pipe).to.be.a('function');
    });

    it('should pipe multiple operations', (done) => {
      of('test')
        .pipe(
          map((x) => x + x),
          map((x) => x + '!!!')
        )
        .subscribe(
          { next: (x) => {
            expect(x).to.equal('testtest!!!');
          }, complete: done }
        );
    });

    it('should return the same observable if there are no arguments', () => {
      const source = of('test');
      const result = source.pipe();
      expect(result).to.equal(source);
    });
  });

  it('should not swallow internal errors', (done) => {
    config.onStoppedNotification = (notification) => {
      expect(notification.kind).to.equal('E');
      expect(notification).to.have.property('error', 'bad');
      config.onStoppedNotification = null;
      done();
    };

    new Observable(subscriber => {
      subscriber.error('test');
      throw 'bad';
    }).subscribe({
      error: err => {
        expect(err).to.equal('test');
      }
    });
  });

  // Discussion here: https://github.com/ReactiveX/rxjs/issues/5370
  it.skip('should handle sync errors within a test scheduler', () => {
    const observable = of(4).pipe(
      map(n => {
          if (n === 4) {
            throw 'four!';
        }
        return n;
      }),
      catchError((err, source) => source),
    );

    rxTestScheduler.run(helpers => {
      const { expectObservable } = helpers;
      expectObservable(observable).toBe('-');
    });
  });

  it('should emit an error for unhandled synchronous exceptions from something like a stack overflow', () => {
    const source = new Observable(() => {
      const boom = (): unknown => boom();
      boom();
    });

    let thrownError: any = undefined;
    source.subscribe({
      error: err => thrownError = err
    });

    expect(thrownError).to.be.an.instanceOf(RangeError);
    expect(thrownError.message).to.equal('Maximum call stack size exceeded');
  });
});


/** @test {Observable} */
describe('Observable.lift', () => {
  let rxTestScheduler: TestScheduler;

  beforeEach(() => {
    rxTestScheduler = new TestScheduler(observableMatcher);
  });

  class MyCustomObservable<T> extends Observable<T> {
    static from<T>(source: any) {
      const observable = new MyCustomObservable<T>();
      observable.source = <Observable<T>>source;
      return observable;
    }
    lift<R>(operator: Operator<T, R>): Observable<R> {
      const observable = new MyCustomObservable<R>();
      (<any>observable).source = this;
      (<any>observable).operator = operator;
      return observable;
    }
  }

  it('should return Observable which calls FinalizationLogic of operator on unsubscription', (done) => {
    const myOperator: Operator<any, any> = {
      call: (subscriber: Subscriber<any>, source: any) => {
        const subscription = source.subscribe((x: any) => subscriber.next(x));
        return () => {
          subscription.unsubscribe();
          done();
        };
      },
    };

    (NEVER as any).lift(myOperator)
      .subscribe()
      .unsubscribe();

  });

  it('should be overrideable in a custom Observable type that composes', (done) => {
    const result = new MyCustomObservable<number>((observer) => {
      observer.next(1);
      observer.next(2);
      observer.next(3);
      observer.complete();
    }).pipe(
      map((x) => {
        return 10 * x;
      })
    );

    expect(result instanceof MyCustomObservable).to.be.true;

    const expected = [10, 20, 30];

    result.subscribe(
      { next: function (x) {
        expect(x).to.equal(expected.shift());
      }, error: () => {
        done(new Error('should not be called'));
      }, complete: () => {
        done();
      } }
    );
  });

  it('should compose through multicast and refCount', (done) => {
    const result = new MyCustomObservable<number>((observer) => {
      observer.next(1);
      observer.next(2);
      observer.next(3);
      observer.complete();
    }).pipe(
      multicast(() => new Subject<number>()),
      refCount(),
      map((x) => 10 * x)
    );

    expect(result instanceof MyCustomObservable).to.be.true;

    const expected = [10, 20, 30];

    result.subscribe(
      { next: function (x) {
        expect(x).to.equal(expected.shift());
      }, error: () => {
        done(new Error('should not be called'));
      }, complete: () => {
        done();
      } }
    );
  });


  it('should compose through publish and refCount', (done) => {
    const result = new MyCustomObservable<number>((observer) => {
      observer.next(1);
      observer.next(2);
      observer.next(3);
      observer.complete();
    }).pipe(
      publish(),
      refCount(),
      map((x) => 10 * x)
    );

    expect(result instanceof MyCustomObservable).to.be.true;

    const expected = [10, 20, 30];

    result.subscribe(
      { next: function (x) {
        expect(x).to.equal(expected.shift());
      }, error: () => {
        done(new Error('should not be called'));
      }, complete: () => {
        done();
      } }
    );
  });


  it('should compose through publishLast and refCount', (done) => {
    const result = new MyCustomObservable<number>((observer) => {
      observer.next(1);
      observer.next(2);
      observer.next(3);
      observer.complete();
    }).pipe(
      publishLast(),
      refCount(),
      map((x) => 10 * x)
    );

    expect(result instanceof MyCustomObservable).to.be.true;

    const expected = [30];

    result.subscribe(
      { next: function (x) {
        expect(x).to.equal(expected.shift());
      }, error: () => {
        done(new Error('should not be called'));
      }, complete: () => {
        done();
      } }
    );
  });

  it('should compose through publishBehavior and refCount', (done) => {
    const result = new MyCustomObservable<number>((observer) => {
      observer.next(1);
      observer.next(2);
      observer.next(3);
      observer.complete();
    }).pipe(
      publishBehavior(0),
      refCount(),
      map((x) => 10 * x)
    );

    expect(result instanceof MyCustomObservable).to.be.true;

    const expected = [0, 10, 20, 30];

    result.subscribe(
      { next: function (x) {
        expect(x).to.equal(expected.shift());
      }, error: () => {
        done(new Error('should not be called'));
      }, complete: () => {
        done();
      } }
    );
  });

  it('should composes Subjects in the simple case', () => {
    const subject = new Subject<number>();

    const result = subject.pipe(
      map((x) => 10 * x)
    ) as any as Subject<number>; // Yes, this is correct. (but you're advised not to do this)

    expect(result instanceof Subject).to.be.true;

    const emitted: any[] = [];
    result.subscribe(value => emitted.push(value));

    result.next(10);
    result.next(20);
    result.next(30);

    expect(emitted).to.deep.equal([100, 200, 300]);
  });

  /**
   * Seriously, never do this. It's probably bad that we've allowed this. Fortunately, it's not
   * a common practice, so maybe we can remove it?
   */
  it('should demonstrate the horrors of sharing and lifting the Subject through', () => {
    const subject = new Subject<number>();

    const shared = subject.pipe(
      share()
    );

    const result1 = shared.pipe(
      map(x => x * 10)
    ) as any as Subject<number>; // Yes, this is correct.

    const result2 = shared.pipe(
      map(x => x - 10)
    ) as any as Subject<number>; // Yes, this is correct.
    expect(result1 instanceof Subject).to.be.true;

    const emitted1: any[] = [];
    result1.subscribe(value => emitted1.push(value));

    const emitted2: any[] = [];
    result2.subscribe(value => emitted2.push(value));

    // THIS IS HORRIBLE DON'T DO THIS.
    result1.next(10);
    result2.next(20); // Yuck
    result1.next(30);

    expect(emitted1).to.deep.equal([100, 200, 300]);
    expect(emitted2).to.deep.equal([0, 10, 20]);
  });

  /**
   * This section outlines one of the reasons that we need to get rid of operators that return
   * Connectable observable. Likewise it also reveals a slight design flaw in `lift`. It
   * probably should have never tried to compose through the Subject's observer methods.
   * If you're a user and you're reading this... NEVER try to use this feature, it's likely
   * to go away at some point.
   *
   * The problem is that you can have the Subject parts, or you can have the ConnectableObservable parts,
   * but you can't have both.
   *
   * NOTE: We can remove this in version 8 or 9, because we're getting rid of operators that
   * return `ConnectableObservable`. :tada:
   */
  describe.skip('The lift through Connectable gaff', () => {
    it('should compose through multicast and refCount, even if it is a Subject', () => {
      const subject = new Subject<number>();

      const result = subject.pipe(
        multicast(() => new Subject<number>()),
        refCount(),
        map((x) => 10 * x)
      ) as any as Subject<number>; // Yes, this is correct.

      expect(result instanceof Subject).to.be.true;

      const emitted: any[] = [];
      result.subscribe(value => emitted.push(value));

      result.next(10);
      result.next(20);
      result.next(30);

      expect(emitted).to.deep.equal([100, 200, 300]);
    });

    it('should compose through publish and refCount, even if it is a Subject', () => {
      const subject = new Subject<number>();

      const result = subject.pipe(
        publish(),
        refCount(),
        map((x) => 10 * x)
      ) as any as Subject<number>; // Yes, this is correct.

      expect(result instanceof Subject).to.be.true;

      const emitted: any[] = [];
      result.subscribe(value => emitted.push(value));

      result.next(10);
      result.next(20);
      result.next(30);

      expect(emitted).to.deep.equal([100, 200, 300]);
    });


    it('should compose through publishLast and refCount, even if it is a Subject', () => {
      const subject = new Subject<number>();

      const result = subject.pipe(
        publishLast(),
        refCount(),
        map((x) => 10 * x)
      ) as any as Subject<number>; // Yes, this is correct.

      expect(result instanceof Subject).to.be.true;

      const emitted: any[] = [];
      result.subscribe(value => emitted.push(value));

      result.next(10);
      result.next(20);
      result.next(30);

      expect(emitted).to.deep.equal([100, 200, 300]);
    });

    it('should compose through publishBehavior and refCount, even if it is a Subject', () => {
      const subject = new Subject<number>();

      const result = subject.pipe(
        publishBehavior(0),
        refCount(),
        map((x) => 10 * x)
      ) as any as Subject<number>; // Yes, this is correct.

      expect(result instanceof Subject).to.be.true;

      const emitted: any[] = [];
      result.subscribe(value => emitted.push(value));

      result.next(10);
      result.next(20);
      result.next(30);

      expect(emitted).to.deep.equal([0, 100, 200, 300]);
    });
  });

  it('should compose through multicast with selector function', (done) => {
    const result = new MyCustomObservable<number>((observer) => {
      observer.next(1);
      observer.next(2);
      observer.next(3);
      observer.complete();
    }).pipe(
      multicast(
        () => new Subject<number>(),
        (shared) => shared.pipe(map((x) => 10 * x))
      )
    );

    expect(result instanceof MyCustomObservable).to.be.true;

    const expected = [10, 20, 30];

    result.subscribe(
      { next: function (x) {
        expect(x).to.equal(expected.shift());
      }, error: () => {
        done(new Error('should not be called'));
      }, complete: () => {
        done();
      } }
    );
  });

  it('should compose through combineLatest', () => {
    rxTestScheduler.run(({ cold, expectObservable }) => {
      const e1 = cold(' -a--b-----c-d-e-|');
      const e2 = cold(' --1--2-3-4---|   ');
      const expected = '--A-BC-D-EF-G-H-|';

      const result = MyCustomObservable.from(e1).pipe(combineLatest(e2, (a, b) => String(a) + String(b)));

      expect(result instanceof MyCustomObservable).to.be.true;

      expectObservable(result).toBe(expected, {
        A: 'a1',
        B: 'b1',
        C: 'b2',
        D: 'b3',
        E: 'b4',
        F: 'c4',
        G: 'd4',
        H: 'e4',
      });
    });
  });

  it('should compose through concat', () => {
    rxTestScheduler.run(({ cold, expectObservable }) => {
      const e1 = cold(' --a--b-|');
      const e2 = cold(' --x---y--|');
      const expected = '--a--b---x---y--|';

      const result = MyCustomObservable.from(e1).pipe(concat(e2, rxTestScheduler));

      expect(result instanceof MyCustomObservable).to.be.true;

      expectObservable(result).toBe(expected);
    });
  });
  it('should compose through merge', () => {
    rxTestScheduler.run(({ cold, expectObservable }) => {
      const e1 = cold(' -a--b-| ');
      const e2 = cold(' --x--y-|');
      const expected = '-ax-by-|';

      const result = MyCustomObservable.from(e1).pipe(merge(e2, rxTestScheduler));

      expect(result instanceof MyCustomObservable).to.be.true;

      expectObservable(result).toBe(expected);
    });
  });

  it('should compose through race', () => {
    rxTestScheduler.run(({ cold, expectObservable, expectSubscriptions }) => {
      const e1 = cold(' ---a-----b-----c----|');
      const e1subs = '  ^-------------------!';
      const e2 = cold(' ------x-----y-----z----|');
      const e2subs = '  ^--!';
      const expected = '---a-----b-----c----|';

      const result = MyCustomObservable.from<string>(e1).pipe(
        race(e2)
      );

      expect(result instanceof MyCustomObservable).to.be.true;

      expectObservable(result).toBe(expected);
      expectSubscriptions(e1.subscriptions).toBe(e1subs);
      expectSubscriptions(e2.subscriptions).toBe(e2subs);
    });
  });

  it('should compose through zip', () => {
    rxTestScheduler.run(({ cold, expectObservable }) => {
      const e1 = cold(' -a--b-----c-d-e-|');
      const e2 = cold(' --1--2-3-4---|   ');
      const expected = '--A--B----C-D|   ';

      const result = MyCustomObservable.from(e1).pipe(zip(e2, (a, b) => String(a) + String(b)));

      expect(result instanceof MyCustomObservable).to.be.true;

      expectObservable(result).toBe(expected, {
        A: 'a1',
        B: 'b2',
        C: 'c3',
        D: 'd4',
      });
    });
  });

  it('should allow injecting behaviors into all subscribers in an operator ' + 'chain when overridden', (done) => {
    // The custom Subscriber
    const log: Array<string> = [];

    class LogSubscriber<T> extends Subscriber<T> {
      next(value?: T): void {
        log.push('next ' + value);
        if (!this.isStopped) {
          this._next(value!);
        }
      }
    }

    // The custom Operator
    class LogOperator<T, R> implements Operator<T, R> {
      constructor(private childOperator: Operator<T, R>) {}

      call(subscriber: Subscriber<R>, source: any): TeardownLogic {
        return this.childOperator.call(new LogSubscriber<R>(subscriber), source);
      }
    }

    // The custom Observable
    class LogObservable<T> extends Observable<T> {
      lift<R>(operator: Operator<T, R>): Observable<R> {
        const observable = new LogObservable<R>();
        observable.source = this;
        observable.operator = new LogOperator(operator);
        return observable;
      }
    }

    // Use the LogObservable
    const result = new LogObservable<number>((observer) => {
      observer.next(1);
      observer.next(2);
      observer.next(3);
      observer.complete();
    }).pipe(
      map((x) => 10 * x),
      filter((x) => x > 15),
      count()
    );

    expect(result instanceof LogObservable).to.be.true;

    const expected = [2];

    result.subscribe(
      { next: function (x) {
        expect(x).to.equal(expected.shift());
      }, error: () => {
        done(new Error('should not be called'));
      }, complete: () => {
        expect(log).to.deep.equal([
          'next 10', // map
          'next 20', // map
          'next 20', // filter
          'next 30', // map
          'next 30', // filter
          'next 2', // count
        ]);
        done();
      } }
    );
  });
});<|MERGE_RESOLUTION|>--- conflicted
+++ resolved
@@ -612,231 +612,6 @@
       });
       expect(caught).to.be.true;
     });
-<<<<<<< HEAD
-=======
-
-
-    describe('if config.useDeprecatedSynchronousErrorHandling === true', () => {
-      beforeEach(() => {
-        config.useDeprecatedSynchronousErrorHandling = true;
-      });
-
-      it('should throw synchronously', () => {
-        expect(() => throwError(() => new Error('thrown error')).subscribe()).to.throw(Error, 'thrown error');
-      });
-
-      it('should rethrow if next handler throws', () => {
-        const observable = new Observable((observer) => {
-          observer.next(1);
-        });
-
-        const sink = Subscriber.create(() => {
-          throw 'error!';
-        });
-
-        expect(() => {
-          observable.subscribe(sink);
-        }).to.throw('error!');
-      });
-
-
-      // From issue: https://github.com/ReactiveX/rxjs/issues/5979
-      it('should still rethrow synchronous errors from next handlers on synchronous observables', () => {
-        expect(() => {
-          of('test').pipe(
-            // Any operators here
-            map(x => x + '!!!'),
-            map(x => x + x),
-            map(x => x + x),
-            map(x => x + x),
-          ).subscribe({
-            next: () => {
-              throw new Error(
-                'hi there!'
-              )
-            }
-          })
-        }).to.throw('hi there!');
-      });
-
-      it('should rethrow synchronous errors from flattened observables', () => {
-        expect(() => {
-          of(1)
-            .pipe(concatMap(() => throwError(() => new Error('Ahoy! An error!'))))
-            .subscribe(console.log);
-        }).to.throw('Ahoy! An error!');
-
-        expect(() => {
-          of(1)
-            .pipe(switchMap(() => throwError(() => new Error('Avast! Thar be a new error!'))))
-            .subscribe(console.log);
-        }).to.throw('Avast! Thar be a new error!');
-      });
-
-      it('should finalize even with a synchronous error', () => {
-        let called = false;
-        const badObservable = new Observable((subscriber) => {
-          subscriber.add(() => {
-            called = true;
-          });
-
-          subscriber.error(new Error('bad'));
-        });
-
-        try {
-          badObservable.subscribe();
-        } catch (err) {
-          // do nothing
-        }
-        expect(called).to.be.true;
-      });
-
-      it('should finalize even with a synchronous thrown error', () => {
-        let called = false;
-        const badObservable = new Observable((subscriber) => {
-          subscriber.add(() => {
-            called = true;
-          });
-
-          throw new Error('bad');
-        });
-
-        try {
-          badObservable.subscribe();
-        } catch (err) {
-          // do nothing
-        }
-        expect(called).to.be.true;
-      });
-
-
-      it('should handle empty string sync errors', () => {
-        const badObservable = new Observable(() => {
-          throw '';
-        });
-
-        let caught = false;
-        try {
-          badObservable.subscribe();
-        } catch (err) {
-          caught = true;
-          expect(err).to.equal('');
-        }
-        expect(caught).to.be.true;
-      });
-
-      it('should execute finalizer even with a sync error', () => {
-        let called = false;
-        const badObservable = new Observable((subscriber) => {
-          subscriber.error(new Error('bad'));
-        }).pipe(
-          finalize(() => {
-            called = true;
-          })
-        );
-
-        try {
-          badObservable.subscribe();
-        } catch (err) {
-          // do nothing
-        }
-        expect(called).to.be.true;
-      });
-
-      it('should execute finalize even with a sync thrown error', () => {
-        let called = false;
-        const badObservable = new Observable(() => {
-          throw new Error('bad');
-        }).pipe(
-          finalize(() => {
-            called = true;
-          })
-        );
-
-        try {
-          badObservable.subscribe();
-        } catch (err) {
-          // do nothing
-        }
-        expect(called).to.be.true;
-      });
-
-      it('should execute finalizer in order even with a sync error', () => {
-        const results: any[] = [];
-        const badObservable = new Observable((subscriber) => {
-          subscriber.error(new Error('bad'));
-        }).pipe(
-          finalize(() => {
-            results.push(1);
-          }),
-          finalize(() => {
-            results.push(2)
-          })
-        );
-
-        try {
-          badObservable.subscribe();
-        } catch (err) {
-          // do nothing
-        }
-        expect(results).to.deep.equal([1, 2]);
-      });
-
-      it('should execute finalizer in order even with a sync thrown error', () => {
-        const results: any[] = [];
-        const badObservable = new Observable(() => {
-          throw new Error('bad');
-        }).pipe(
-          finalize(() => {
-            results.push(1);
-          }),
-          finalize(() => {
-            results.push(2)
-          })
-        );
-
-        try {
-          badObservable.subscribe();
-        } catch (err) {
-          // do nothing
-        }
-        expect(results).to.deep.equal([1, 2]);
-      });
-
-      // https://github.com/ReactiveX/rxjs/issues/6271
-      it('should not have a run-time error if no errors are thrown and there are operators', () => {
-        expect(() => {
-          of(1, 2, 3).pipe(
-            map(x => x + x),
-            map(x => Math.log(x))
-          )
-          .subscribe();
-        }).not.to.throw();
-      });
-
-      it('should call finalize if sync unsubscribed', () => {
-        let called = false;
-        const observable = new Observable(() => () => (called = true));
-        const subscription = observable.subscribe();
-        subscription.unsubscribe();
-
-        expect(called).to.be.true;
-      });
-
-      it('should call registered finalizer if sync unsubscribed', () => {
-        let called = false;
-        const observable = new Observable((subscriber) => subscriber.add(() => called = true));
-        const subscription = observable.subscribe();
-        subscription.unsubscribe();
-
-        expect(called).to.be.true;
-      });
-
-      afterEach(() => {
-        config.useDeprecatedSynchronousErrorHandling = false;
-      });
-    });
->>>>>>> 8e0f8cc5
   });
 
   describe('pipe', () => {
